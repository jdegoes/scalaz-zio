package zio

import zio.Cause.Interrupt
import zio.duration._
import zio.Exit.Failure
import zio.test._
import zio.test.Assertion._
import zio.test.Gen
import zio.test.environment._

object ZManagedSpec
    extends ZIOBaseSpec(
      suite("ZManaged")(
        suite("make")(
          testM("Invokes cleanups in reverse order of acquisition.") {
            for {
              effects <- Ref.make[List[Int]](Nil)
              res     = (x: Int) => ZManaged.make(effects.update(x :: _))(_ => effects.update(x :: _))
              program = res(1) *> res(2) *> res(3)
              values  <- program.use_(ZIO.unit) *> effects.get
            } yield assert(values, equalTo(List(1, 2, 3, 3, 2, 1)))
          },
          testM("Properly performs parallel acquire and release") {
            for {
              log      <- Ref.make[List[String]](Nil)
              a        = ZManaged.make(UIO.succeed("A"))(_ => log.update("A" :: _))
              b        = ZManaged.make(UIO.succeed("B"))(_ => log.update("B" :: _))
              result   <- a.zipWithPar(b)(_ + _).use(ZIO.succeed)
              cleanups <- log.get
            } yield assert(result.length, equalTo(2)) && assert(cleanups, hasSize(equalTo(2)))
          },
          testM("Constructs an uninterruptible Managed value") {
            ZManagedSpecUtil.doInterrupt(io => ZManaged.make(io)(_ => IO.unit), _ => None)
          }
        ),
        suite("makeEffect")(
          testM("Invokes cleanups in reverse order of acquisition.") {
            var effects               = List[Int]()
            def acquire(x: Int): Int  = { effects = x :: effects; x }
            def release(x: Int): Unit = effects = x :: effects

            val res     = (x: Int) => ZManaged.makeEffect(acquire(x))(release)
            val program = res(1) *> res(2) *> res(3)

            for {
              _ <- program.use_(ZIO.unit)
            } yield assert(effects, equalTo(List(1, 2, 3, 3, 2, 1)))
          }
        ),
        suite("reserve")(
          testM("Interruption is possible when using this form") {
            ZManagedSpecUtil
              .doInterrupt(
                io => ZManaged.reserve(Reservation(io, _ => IO.unit)),
                selfId => Some(Failure(Interrupt(selfId)))
              )
          }
        ),
        suite("makeExit")(
          testM("Invokes with the failure of the use") {
            val ex = new RuntimeException("Use died")

            def res(exits: Ref[List[Exit[Any, Any]]]) =
              for {
                _ <- ZManaged.makeExit(UIO.unit)((_, e) => exits.update(e :: _))
                _ <- ZManaged.makeExit(UIO.unit)((_, e) => exits.update(e :: _))
              } yield ()

            for {
              exits  <- Ref.make[List[Exit[Any, Any]]](Nil)
              _      <- res(exits).use_(ZIO.die(ex)).run
              result <- exits.get
            } yield assert(
              result,
              equalTo(List[Exit[Any, Any]](Exit.Failure(Cause.Die(ex)), Exit.Failure(Cause.Die(ex))))
            )
          },
          testM("Invokes with the failure of the subsequent acquire") {
            val useEx     = new RuntimeException("Use died")
            val acquireEx = new RuntimeException("Acquire died")

            def res(exits: Ref[List[Exit[Any, Any]]]) =
              for {
                _ <- ZManaged.makeExit(UIO.unit)((_, e) => exits.update(e :: _))
                _ <- ZManaged.makeExit(ZIO.die(acquireEx))((_, e) => exits.update(e :: _))
              } yield ()

            for {
              exits  <- Ref.make[List[Exit[Any, Any]]](Nil)
              _      <- res(exits).use_(ZIO.die(useEx)).run
              result <- exits.get
            } yield assert(result, equalTo(List[Exit[Any, Any]](Exit.Failure(Cause.Die(acquireEx)))))
          }
        ),
        suite("fromEffect")(
          testM("Performed interruptibly") {
            assertM(
              ZManaged.fromEffect(ZIO.checkInterruptible(ZIO.succeed)).use(ZIO.succeed),
              equalTo(InterruptStatus.interruptible)
            )
          }
        ),
        suite("fromEffectUninterruptible")(
          testM("Performed uninterruptibly") {
            assertM(
              ZManaged.fromEffectUninterruptible(ZIO.checkInterruptible(ZIO.succeed)).use(ZIO.succeed),
              equalTo(InterruptStatus.uninterruptible)
            )
          }
        ),
        suite("ensuring")(
          testM("Runs on successes") {
            for {
              effects <- Ref.make[List[String]](Nil)
              _ <- ZManaged
                    .finalizer(effects.update("First" :: _))
                    .ensuring(effects.update("Second" :: _))
                    .use_(ZIO.unit)
              result <- effects.get
            } yield assert(result, equalTo(List("Second", "First")))
          },
          testM("Runs on failures") {
            for {
              effects <- Ref.make[List[String]](Nil)
              _       <- ZManaged.fromEffect(ZIO.fail(())).ensuring(effects.update("Ensured" :: _)).use_(ZIO.unit).either
              result  <- effects.get
            } yield assert(result, equalTo(List("Ensured")))
          },
          testM("Works when finalizers have defects") {
            for {
              effects <- Ref.make[List[String]](Nil)
              _ <- ZManaged
                    .finalizer(ZIO.dieMessage("Boom"))
                    .ensuring(effects.update("Ensured" :: _))
                    .use_(ZIO.unit)
                    .run
              result <- effects.get
            } yield assert(result, equalTo(List("Ensured")))
          }
        ),
        suite("ensuringFirst")(
          testM("Runs on successes") {
            for {
              effects <- Ref.make[List[String]](Nil)
              _ <- ZManaged
                    .finalizer(effects.update("First" :: _))
                    .ensuringFirst(effects.update("Second" :: _))
                    .use_(ZIO.unit)
              result <- effects.get
            } yield assert(result, equalTo(List("First", "Second")))
          },
          testM("Runs on failures") {
            for {
              effects <- Ref.make[List[String]](Nil)
              _       <- ZManaged.fromEffect(ZIO.fail(())).ensuringFirst(effects.update("Ensured" :: _)).use_(ZIO.unit).either
              result  <- effects.get
            } yield assert(result, equalTo(List("Ensured")))
          },
          testM("Works when finalizers have defects") {
            for {
              effects <- Ref.make[List[String]](Nil)
              _ <- ZManaged
                    .finalizer(ZIO.dieMessage("Boom"))
                    .ensuringFirst(effects.update("Ensured" :: _))
                    .use_(ZIO.unit)
                    .run
              result <- effects.get
            } yield assert(result, equalTo(List("Ensured")))
          }
        ),
        suite("flatMap")(
          testM("All finalizers run even when finalizers have defects") {
            for {
              effects <- Ref.make[List[String]](Nil)
              _ <- (for {
                    _ <- ZManaged.finalizer(ZIO.dieMessage("Boom"))
                    _ <- ZManaged.finalizer(effects.update("First" :: _))
                    _ <- ZManaged.finalizer(ZIO.dieMessage("Boom"))
                    _ <- ZManaged.finalizer(effects.update("Second" :: _))
                    _ <- ZManaged.finalizer(ZIO.dieMessage("Boom"))
                    _ <- ZManaged.finalizer(effects.update("Third" :: _))
                  } yield ()).use_(ZIO.unit).run
              result <- effects.get
            } yield assert(result, equalTo(List("First", "Second", "Third")))
          }
        ),
        suite("foldM")(
          testM("Runs onFailure on failure") {
            for {
              effects <- Ref.make[List[Int]](Nil)
              res     = (x: Int) => Managed.make(effects.update(x :: _).unit)(_ => effects.update(x :: _))
              program = Managed.fromEffect(IO.fail(())).foldM(_ => res(1), _ => Managed.unit)
              values  <- program.use_(ZIO.unit).ignore *> effects.get
            } yield assert(values, equalTo(List(1, 1)))
          },
          testM("Runs onSuccess on success") {
            import zio.CanFail.canFail
            for {
              effects <- Ref.make[List[Int]](Nil)
              res     = (x: Int) => Managed.make(effects.update(x :: _).unit)(_ => effects.update(x :: _))
              program = ZManaged.succeed(()).foldM(_ => Managed.unit, _ => res(1))
              values  <- program.use_(ZIO.unit).ignore *> effects.get
            } yield assert(values, equalTo(List(1, 1)))
          },
          testM("Invokes cleanups") {
            for {
              effects <- Ref.make[List[Int]](Nil)
              res     = (x: Int) => Managed.make(effects.update(x :: _).unit)(_ => effects.update(x :: _))
              program = res(1).flatMap(_ => ZManaged.fail(())).foldM(_ => res(2), _ => res(3))
              values  <- program.use_(ZIO.unit).ignore *> effects.get
            } yield assert(values, equalTo(List(1, 2, 2, 1)))
          },
          testM("Invokes cleanups on interrupt - 1") {
            import zio.CanFail.canFail
            for {
              effects <- Ref.make[List[Int]](Nil)
              res     = (x: Int) => Managed.make(effects.update(x :: _).unit)(_ => effects.update(x :: _))
              program = res(1).flatMap(_ => ZManaged.interrupt).foldM(_ => res(2), _ => res(3))
              values  <- program.use_(ZIO.unit).ignore *> effects.get
            } yield assert(values, equalTo(List(1, 1)))
          },
          testM("Invokes cleanups on interrupt - 2") {
            for {
              effects <- Ref.make[List[Int]](Nil)
              res     = (x: Int) => Managed.make(effects.update(x :: _).unit)(_ => effects.update(x :: _))
              program = res(1).flatMap(_ => ZManaged.fail(())).foldM(_ => res(2), _ => res(3))
              values  <- program.use_(ZIO.interrupt).ignore *> effects.get
            } yield assert(values, equalTo(List(1, 2, 2, 1)))
          },
          testM("Invokes cleanups on interrupt - 3") {
            for {
              effects <- Ref.make[List[Int]](Nil)
              res     = (x: Int) => Managed.make(effects.update(x :: _).unit)(_ => effects.update(x :: _))
              program = res(1).flatMap(_ => ZManaged.fail(())).foldM(_ => res(2) *> ZManaged.interrupt, _ => res(3))
              values  <- program.use_(ZIO.unit).ignore *> effects.get
            } yield assert(values, equalTo(List(1, 2, 2, 1)))
          }
        ),
        suite("foreach")(
          testM("Returns elements in the correct order") {
            def res(int: Int) =
              ZManaged.succeed(int)

            val managed = ZManaged.foreach(List(1, 2, 3, 4))(res)
            managed.use[Any, Nothing, TestResult](res => ZIO.succeed(assert(res, equalTo(List(1, 2, 3, 4)))))
          },
          testM("Runs finalizers") {
            ZManagedSpecUtil.testFinalizersPar(4, res => ZManaged.foreach(List(1, 2, 3, 4))(_ => res))
          },
          testM("Invokes cleanups in reverse order of acquisition") {
            for {
              effects <- Ref.make[List[Int]](Nil)
              res     = (x: Int) => ZManaged.make(effects.update(x :: _).unit)(_ => effects.update(x :: _))
              program = ZManaged.foreach(List(1, 2, 3))(res)
              values  <- program.use_(ZIO.unit) *> effects.get
            } yield assert(values, equalTo(List(1, 2, 3, 3, 2, 1)))
          }
        ),
        suite("foreachPar")(
          testM("Returns elements in the correct order") {
            def res(int: Int) =
              ZManaged.succeed(int)

            val managed = ZManaged.foreachPar(List(1, 2, 3, 4))(res)
            managed.use[Any, Nothing, TestResult](res => ZIO.succeed(assert(res, equalTo(List(1, 2, 3, 4)))))
          },
          testM("Runs finalizers") {
            ZManagedSpecUtil.testFinalizersPar(4, res => ZManaged.foreachPar(List(1, 2, 3, 4))(_ => res))
          },
          testM("Runs reservations in parallel") {
            ZManagedSpecUtil.testReservePar(4, res => ZManaged.foreachPar(List(1, 2, 3, 4))(_ => res))
          },
          testM("Runs acquisitions in parallel") {
            ZManagedSpecUtil.testAcquirePar(4, res => ZManaged.foreachPar(List(1, 2, 3, 4))(_ => res))
          }
        ),
        suite("foreachParN")(
          testM("Returns elements in the correct order") {
            def res(int: Int) =
              ZManaged.succeed(int)

            val managed = ZManaged.foreachParN(2)(List(1, 2, 3, 4))(res)
            managed.use[Any, Nothing, TestResult](res => ZIO.succeed(assert(res, equalTo(List(1, 2, 3, 4)))))
          },
          testM("Uses at most n fibers for reservation") {
            ZManagedSpecUtil.testFinalizersPar(4, res => ZManaged.foreachParN(2)(List(1, 2, 3, 4))(_ => res))
          },
          testM("Uses at most n fibers for acquisition") {
            ZManagedSpecUtil.testReservePar(2, res => ZManaged.foreachParN(2)(List(1, 2, 3, 4))(_ => res))
          },
          testM("Runs finalizers") {
            ZManagedSpecUtil.testAcquirePar(2, res => ZManaged.foreachParN(2)(List(1, 2, 3, 4))(_ => res))
          }
        ),
        suite("foreach_")(
          testM("Runs finalizers") {
            ZManagedSpecUtil.testFinalizersPar(4, res => ZManaged.foreach_(List(1, 2, 3, 4))(_ => res))
          }
        ),
        suite("foreachPar_")(
          testM("Runs finalizers") {
            ZManagedSpecUtil.testFinalizersPar(4, res => ZManaged.foreachPar_(List(1, 2, 3, 4))(_ => res))
          },
          testM("Runs reservations in parallel") {
            ZManagedSpecUtil.testReservePar(4, res => ZManaged.foreachPar_(List(1, 2, 3, 4))(_ => res))
          },
          testM("Runs acquisitions in parallel") {
            ZManagedSpecUtil.testAcquirePar(4, res => ZManaged.foreachPar_(List(1, 2, 3, 4))(_ => res))
          }
        ),
        suite("foreachParN_")(
          testM("Uses at most n fibers for reservation") {
            ZManagedSpecUtil.testFinalizersPar(4, res => ZManaged.foreachParN_(2)(List(1, 2, 3, 4))(_ => res))
          },
          testM("Uses at most n fibers for acquisition") {
            ZManagedSpecUtil.testReservePar(2, res => ZManaged.foreachParN_(2)(List(1, 2, 3, 4))(_ => res))
          },
          testM("Runs finalizers") {
            ZManagedSpecUtil.testReservePar(2, res => ZManaged.foreachParN_(2)(List(1, 2, 3, 4))(_ => res))
          }
        ),
        suite("fork")(
          testM("Runs finalizers properly") {
            for {
              finalized <- Ref.make(false)
              latch     <- Promise.make[Nothing, Unit]
              _ <- ZManaged
                    .reserve(Reservation(latch.succeed(()) *> ZIO.never, _ => finalized.set(true)))
                    .fork
                    .use_(latch.await)
              result <- finalized.get
            } yield assert(result, isTrue)
          },
          testM("Acquires interruptibly") {
            for {
              finalized    <- Ref.make(false)
              acquireLatch <- Promise.make[Nothing, Unit]
              useLatch     <- Promise.make[Nothing, Unit]
              fib <- ZManaged
                      .reserve(
                        Reservation(
                          acquireLatch.succeed(()) *> ZIO.never,
                          _ => finalized.set(true)
                        )
                      )
                      .fork
                      .use_(useLatch.succeed(()) *> ZIO.never)
                      .fork
              _      <- acquireLatch.await
              _      <- useLatch.await
              _      <- fib.interrupt
              result <- finalized.get
            } yield assert(result, isTrue)
          }
        ),
        suite("fromAutoCloseable")(
          testM("Runs finalizers properly") {
            for {
              runtime <- ZIO.runtime[Any]
              effects <- Ref.make(List[String]())
              closeable = UIO(new AutoCloseable {
                def close(): Unit = runtime.unsafeRun(effects.update("Closed" :: _).unit)
              })
              _      <- ZManaged.fromAutoCloseable(closeable).use_(ZIO.unit)
              result <- effects.get
            } yield assert(result, equalTo(List("Closed")))
          }
        ),
        suite("mergeAll")(
          testM("Merges elements in the correct order") {
            def res(int: Int) =
              ZManaged.succeed(int)

            val managed = ZManaged.mergeAll(List(1, 2, 3, 4).map(res))(List[Int]()) { case (acc, a) => a :: acc }
            managed.use[Any, Nothing, TestResult](res => ZIO.succeed(assert(res, equalTo(List(4, 3, 2, 1)))))
          },
          testM("Runs finalizers") {
            ZManagedSpecUtil.testFinalizersPar(4, res => ZManaged.mergeAll(List.fill(4)(res))(()) { case (_, b) => b })
          }
        ),
        suite("mergeAllPar")(
          testM("Merges elements in the correct order") {
            def res(int: Int) =
              ZManaged.succeed(int)

            val managed = ZManaged.mergeAllPar(List(1, 2, 3, 4).map(res))(List[Int]()) { case (acc, a) => a :: acc }
            managed.use[Any, Nothing, TestResult](res => ZIO.succeed(assert(res, equalTo(List(4, 3, 2, 1)))))
          },
          testM("Runs reservations in parallel") {
            ZManagedSpecUtil.testReservePar(4, res => ZManaged.mergeAllPar(List.fill(4)(res))(()) { case (_, b) => b })
          },
          testM("Runs acquisitions in parallel") {
            ZManagedSpecUtil.testAcquirePar(4, res => ZManaged.mergeAllPar(List.fill(4)(res))(()) { case (_, b) => b })
          },
          testM("Runs finalizers") {
            ZManagedSpecUtil
              .testFinalizersPar(4, res => ZManaged.mergeAllPar(List.fill(4)(res))(()) { case (_, b) => b })
          }
        ),
        suite("mergeAllParN")(
          testM("Merges elements in the correct order") {
            def res(int: Int) =
              ZManaged.succeed(int)
            val managed = ZManaged.mergeAllParN(2)(List(1, 2, 3, 4).map(res))(List[Int]()) { case (acc, a) => a :: acc }
            managed.use[Any, Nothing, TestResult](res => ZIO.succeed(assert(res, equalTo(List(4, 3, 2, 1)))))
          },
          testM("Uses at most n fibers for reservation") {
            ZManagedSpecUtil
              .testReservePar(2, res => ZManaged.mergeAllParN(2)(List.fill(4)(res))(0) { case (a, _) => a })
          },
          testM("Uses at most n fibers for acquisition") {
            ZManagedSpecUtil
              .testAcquirePar(2, res => ZManaged.mergeAllParN(2)(List.fill(4)(res))(0) { case (a, _) => a })
          },
          testM("Runs finalizers") {
            ZManagedSpecUtil
              .testFinalizersPar(4, res => ZManaged.mergeAllParN(2)(List.fill(4)(res))(0) { case (a, _) => a })
          },
          testM("All finalizers run even when finalizers have defects") {
            for {
              releases <- Ref.make[Int](0)
              _ <- ZManaged
                    .mergeAllParN(2)(
                      List(
                        ZManaged.finalizer(ZIO.dieMessage("Boom")),
                        ZManaged.finalizer(releases.update(_ + 1)),
                        ZManaged.finalizer(ZIO.dieMessage("Boom")),
                        ZManaged.finalizer(releases.update(_ + 1)),
                        ZManaged.finalizer(ZIO.dieMessage("Boom")),
                        ZManaged.finalizer(releases.update(_ + 1))
                      )
                    )(())((_, _) => ())
                    .use_(ZIO.unit)
                    .run
              count <- releases.get
            } yield assert(count, equalTo(3))
          }
        ),
        suite("onExit")(
          testM("Calls the cleanup") {
            for {
              finalizersRef <- Ref.make[List[String]](Nil)
              resultRef     <- Ref.make[Option[Exit[Nothing, String]]](None)
              _ <- ZManaged
                    .make(UIO.succeed("42"))(_ => finalizersRef.update("First" :: _))
                    .onExit(e => finalizersRef.update("Second" :: _) *> resultRef.set(Some(e)))
                    .use_(ZIO.unit)
              finalizers <- finalizersRef.get
              result     <- resultRef.get
            } yield assert(finalizers, equalTo(List("Second", "First"))) && assert(
              result,
              isSome(succeeds(equalTo("42")))
            )
          }
        ),
        suite("onExitFirst")(
          testM("Calls the cleanup") {
            for {
              finalizersRef <- Ref.make[List[String]](Nil)
              resultRef     <- Ref.make[Option[Exit[Nothing, String]]](None)
              _ <- ZManaged
                    .make(UIO.succeed("42"))(_ => finalizersRef.update("First" :: _))
                    .onExitFirst(e => finalizersRef.update("Second" :: _) *> resultRef.set(Some(e)))
                    .use_(ZIO.unit)
              finalizers <- finalizersRef.get
              result     <- resultRef.get
            } yield assert(finalizers, equalTo(List("First", "Second"))) && assert(
              result,
              isSome(succeeds(equalTo("42")))
            )
          }
        ),
        suite("reduceAll")(
          testM("Reduces elements in the correct order") {
            def res(int: Int) =
              ZManaged.succeed(List(int))

            val managed = ZManaged.reduceAll(ZManaged.succeed(Nil), List(1, 2, 3, 4).map(res)) {
              case (a1, a2) => a1 ++ a2
            }
            managed.use[Any, Nothing, TestResult](res => ZIO.succeed(assert(res, equalTo(List(1, 2, 3, 4)))))
          },
          testM("Runs finalizers") {
            ZManagedSpecUtil.testFinalizersPar(
              4,
              res => ZManaged.reduceAll(ZManaged.succeed(0), List.fill(4)(res)) { case (a, _) => a }
            )
          }
        ),
        suite("reduceAllPar")(
          testM("Reduces elements in the correct order") {
            def res(int: Int) =
              ZManaged.succeed(List(int))

            val managed = ZManaged.reduceAllPar(ZManaged.succeed(Nil), List(1, 2, 3, 4).map(res)) {
              case (a1, a2) => a1 ++ a2
            }
            managed.use[Any, Nothing, TestResult](res => ZIO.succeed(assert(res, equalTo(List(1, 2, 3, 4)))))
          },
          testM("Runs reservations in parallel") {
            ZManagedSpecUtil.testReservePar(
              4,
              res => ZManaged.reduceAllPar(ZManaged.succeed(0), List.fill(4)(res)) { case (a, _) => a }
            )
          },
          testM("Runs acquisitions in parallel") {
            ZManagedSpecUtil.testAcquirePar(
              4,
              res => ZManaged.reduceAllPar(ZManaged.succeed(0), List.fill(4)(res)) { case (a, _) => a }
            )
          },
          testM("Runs finalizers") {
            ZManagedSpecUtil.testFinalizersPar(
              4,
              res => ZManaged.reduceAllPar(ZManaged.succeed(0), List.fill(4)(res)) { case (a, _) => a }
            )
          }
        ),
        suite("reduceAllParN")(
          testM("Reduces elements in the correct order") {
            def res(int: Int) =
              ZManaged.succeed(List(int))

            val managed = ZManaged.reduceAllParN(2)(ZManaged.succeed(Nil), List(1, 2, 3, 4).map(res)) {
              case (acc, a) => a ++ acc
            }
            managed.use[Any, Nothing, TestResult](res => ZIO.succeed(assert(res, equalTo(List(4, 3, 2, 1)))))
          },
          testM("Uses at most n fibers for reservation") {
            ZManagedSpecUtil.testFinalizersPar(
              4,
              res => ZManaged.reduceAllParN(2)(ZManaged.succeed(0), List.fill(4)(res)) { case (a, _) => a }
            )
          },
          testM("Uses at most n fibers for acquisition") {
            ZManagedSpecUtil.testReservePar(
              2,
              res => ZManaged.reduceAllParN(2)(ZManaged.succeed(0), List.fill(4)(res)) { case (a, _) => a }
            )
          },
          testM("Runs finalizers") {
            ZManagedSpecUtil.testAcquirePar(
              2,
              res => ZManaged.reduceAllParN(2)(ZManaged.succeed(0), List.fill(4)(res)) { case (a, _) => a }
            )
          },
          testM("All finalizers run even when finalizers have defects") {
            for {
              releases <- Ref.make[Int](0)
              _ <- ZManaged
                    .reduceAllParN(2)(
                      ZManaged.finalizer(ZIO.dieMessage("Boom")),
                      List(
                        ZManaged.finalizer(releases.update(_ + 1)),
                        ZManaged.finalizer(ZIO.dieMessage("Boom")),
                        ZManaged.finalizer(releases.update(_ + 1)),
                        ZManaged.finalizer(ZIO.dieMessage("Boom")),
                        ZManaged.finalizer(releases.update(_ + 1))
                      )
                    )((_, _) => ())
                    .use_(ZIO.unit)
                    .run
              count <- releases.get
            } yield assert(count, equalTo(3))
          }
        ),
        suite("retry")(
          testM("Should retry the reservation") {
            for {
              retries <- Ref.make(0)
              program = ZManaged
                .make(retries.update(_ + 1).flatMap(r => if (r == 3) ZIO.unit else ZIO.fail(())))(_ => ZIO.unit)
              _ <- program.retry(Schedule.recurs(3)).use(_ => ZIO.unit).ignore
              r <- retries.get
            } yield assert(r, equalTo(3))
          },
          testM("Should retry the acquisition") {
            for {
              retries <- Ref.make(0)
              program = Managed.reserve(
                Reservation(retries.update(_ + 1).flatMap(r => if (r == 3) ZIO.unit else ZIO.fail(())), _ => ZIO.unit)
              )
              _ <- program.retry(Schedule.recurs(3)).use(_ => ZIO.unit).ignore
              r <- retries.get
            } yield assert(r, equalTo(3))
          },
          testM("Should share retries between both") {
            for {
              retries1 <- Ref.make(0)
              retries2 <- Ref.make(0)
              program = ZManaged {
                retries1.update(_ + 1).flatMap { r1 =>
                  if (r1 < 3) ZIO.fail(())
                  else
                    ZIO.succeed {
                      Reservation(
                        retries2.update(_ + 1).flatMap(r2 => if (r2 == 3) ZIO.unit else ZIO.fail(())),
                        _ => ZIO.unit
                      )
                    }
                }
              }
              _  <- program.retry(Schedule.recurs(6)).use(_ => ZIO.unit).ignore
              r1 <- retries1.get
              r2 <- retries2.get
            } yield assert(r1, equalTo(3)) && assert(r2, equalTo(3))
          }
        ),
        suite("timed")(
          testM("Should time both the reservation and the acquisition") {
            val managed = ZManaged(
              clock.sleep(20.milliseconds) *> ZIO.succeed(Reservation(clock.sleep(20.milliseconds), _ => ZIO.unit))
            )
            val test = managed.timed.use {
              case (duration, _) =>
                ZIO.succeed(assert(duration.toNanos, isGreaterThanEqualTo(40.milliseconds.toNanos)))
            }
            def awaitSleeps(n: Int): ZIO[TestClock, Nothing, Unit] =
              TestClock.sleeps.flatMap {
                case x if x.length >= n => ZIO.unit
                case _                  => ZIO.sleep(20.milliseconds).provide(zio.clock.Clock.Live) *> awaitSleeps(n)
              }
            for {
              f      <- test.fork
              _      <- awaitSleeps(1)
              _      <- TestClock.adjust(20.milliseconds)
              _      <- awaitSleeps(1)
              _      <- TestClock.adjust(20.milliseconds)
              result <- f.join
            } yield result
          }
        ),
        suite("timeout")(
          testM("Returns Some if the timeout isn't reached") {
            val managed = ZManaged.make(ZIO.succeed(1))(_ => ZIO.unit)
            managed.timeout(Duration.Infinity).use(res => ZIO.succeed(assert(res, isSome(equalTo(1)))))
          },
          testM("Returns None if the reservation takes longer than d") {
            for {
              latch   <- Promise.make[Nothing, Unit]
              managed = ZManaged.make(latch.await)(_ => ZIO.unit)
              res     <- managed.timeout(Duration.Zero).use(res => ZIO.succeed(assert(res, isNone)))
              _       <- latch.succeed(())
            } yield res
          },
          testM("Returns None if the acquisition takes longer than d") {
            for {
              latch   <- Promise.make[Nothing, Unit]
              managed = ZManaged.reserve(Reservation(latch.await, _ => ZIO.unit))
              res     <- managed.timeout(Duration.Zero).use(res => ZIO.succeed(assert(res, isNone)))
              _       <- latch.succeed(())
            } yield res
          },
          testM("Runs finalizers if returning None and reservation is successful") {
            for {
              reserveLatch <- Promise.make[Nothing, Unit]
              releaseLatch <- Promise.make[Nothing, Unit]
              managed      = ZManaged.reserve(Reservation(reserveLatch.await, _ => releaseLatch.succeed(())))
              res          <- managed.timeout(Duration.Zero).use(ZIO.succeed)
              _            <- reserveLatch.succeed(())
              _            <- releaseLatch.await
            } yield assert(res, isNone)
          },
          testM("Runs finalizers if returning None and reservation is successful after timeout") {
            for {
              acquireLatch <- Promise.make[Nothing, Unit]
              releaseLatch <- Promise.make[Nothing, Unit]
              managed = ZManaged(
                acquireLatch.await *> ZIO.succeed(Reservation(ZIO.unit, _ => releaseLatch.succeed(())))
              )
              res <- managed.timeout(Duration.Zero).use(ZIO.succeed)
              _   <- acquireLatch.succeed(())
              _   <- releaseLatch.await
            } yield assert(res, isNone)
          }
        ),
        suite("withEarlyRelease")(
          testM("Provides a canceler that can be used to eagerly evaluate the finalizer") {
            for {
              ref     <- Ref.make(false)
              managed = ZManaged.make(ZIO.unit)(_ => ref.set(true)).withEarlyRelease
              result <- managed.use {
                         case (canceler, _) => canceler *> ref.get
                       }
            } yield assert(result, isTrue)
          },
          testM("The canceler should run uninterruptibly") {
            for {
              ref     <- Ref.make(true)
              latch   <- Promise.make[Nothing, Unit]
              managed = Managed.make(ZIO.unit)(_ => latch.succeed(()) *> ZIO.never.whenM(ref.get)).withEarlyRelease
              result <- managed.use {
                         case (canceler, _) =>
                           for {
                             fiber        <- canceler.fork
                             _            <- latch.await
                             interruption <- withLive(fiber.interrupt)(_.timeout(5.seconds))
                             _            <- ref.set(false)
                           } yield interruption
                       }
            } yield assert(result, isNone)
          },
          testM("If completed, the canceler should cause the regular finalizer to not run") {
            for {
              latch   <- Promise.make[Nothing, Unit]
              ref     <- Ref.make(0)
              managed = ZManaged.make(ZIO.unit)(_ => ref.update(_ + 1)).withEarlyRelease
              _       <- managed.use(_._1).ensuring(latch.succeed(()))
              _       <- latch.await
              result  <- ref.get
            } yield assert(result, equalTo(1))
          },
          testM("The canceler will run with an exit value indicating the effect was interrupted") {
            for {
              ref     <- Ref.make(false)
              managed = ZManaged.makeExit(ZIO.unit)((_, e) => ref.set(e.interrupted))
              _       <- managed.withEarlyRelease.use(_._1)
              result  <- ref.get
            } yield assert(result, isTrue)
          }
        ),
        suite("withEarlyReleaseExit")(
          testM("Allows specifying an exit value") {
            for {
              ref     <- Ref.make(false)
              managed = ZManaged.makeExit(ZIO.unit)((_, e) => ref.set(e.succeeded))
              _       <- managed.withEarlyReleaseExit(Exit.unit).use(_._1)
              result  <- ref.get
            } yield assert(result, isTrue)
          }
        ),
        suite("zipPar")(
          testM("Does not swallow exit cause if one reservation fails") {
            (for {
              latch  <- Promise.make[Nothing, Unit]
              first  = ZManaged.fromEffect(latch.succeed(()) *> ZIO.sleep(Duration.Infinity))
              second = ZManaged.fromEffect(latch.await *> ZIO.fail(()))
              _      <- first.zipPar(second).use_(ZIO.unit)
            } yield ()).run
              .map(assert(_, fails(equalTo(()))))
          },
          testM("Runs finalizers if one acquisition fails") {
            for {
              releases <- Ref.make(0)
              first    = ZManaged.unit
              second   = ZManaged.reserve(Reservation(ZIO.fail(()), _ => releases.update(_ + 1)))
              _        <- first.zipPar(second).use(_ => ZIO.unit).ignore
              r        <- releases.get
            } yield assert(r, equalTo(1))
          },
          testM("Does not swallow acquisition if one acquisition fails") {
<<<<<<< HEAD
            ZIO.descriptor.map(_.id).flatMap { selfId =>
              (for {

                latch  <- Promise.make[Nothing, Unit]
                first  = ZManaged.fromEffect(latch.succeed(()) *> ZIO.sleep(Duration.Infinity))
                second = ZManaged.reserve(Reservation(latch.await *> ZIO.fail(()), _ => ZIO.unit))
                _      <- first.zipPar(second).use_(ZIO.unit)
              } yield ()).run
                .map(
                  exit =>
                    assert[Exit[Unit, Unit]](
                      exit.untraced,
                      equalTo(Exit.Failure(Cause.fail(()) && Cause.interrupt(selfId)))
                    )
                )
            }
=======
            (for {
              latch  <- Promise.make[Nothing, Unit]
              first  = ZManaged.fromEffect(latch.succeed(()) *> ZIO.sleep(Duration.Infinity))
              second = ZManaged.reserve(Reservation(latch.await *> ZIO.fail(()), _ => ZIO.unit))
              _      <- first.zipPar(second).use_(ZIO.unit)
            } yield ()).run
              .map(assert(_, equalTo(Exit.Failure(Cause.Both(Cause.Fail(()), Cause.Interrupt)))))
>>>>>>> aab9b41b
          },
          testM("Run finalizers if one reservation fails") {
            for {
              reserveLatch <- Promise.make[Nothing, Unit]
              releases     <- Ref.make[Int](0)
              first        = ZManaged.reserve(Reservation(reserveLatch.succeed(()), _ => releases.update(_ + 1)))
              second       = ZManaged.fromEffect(reserveLatch.await *> ZIO.fail(()))
              _            <- first.zipPar(second).use_(ZIO.unit).orElse(ZIO.unit)
              count        <- releases.get
            } yield assert(count, equalTo(1))
          }
        ),
        suite("flatten")(
          testM("Returns the same as ZManaged.flatten") {
            checkM(Gen.string(Gen.alphaNumericChar)) { str =>
              val test = for {
                flatten1 <- ZManaged.succeed(ZManaged.succeed(str)).flatten
                flatten2 <- ZManaged.flatten(ZManaged.succeed(ZManaged.succeed(str)))
              } yield assert(flatten1, equalTo(flatten2))
              test.use[Any, Nothing, TestResult](r => ZIO.succeed(r))
            }
          }
        ),
        suite("absolve")(
          testM("Returns the same as ZManaged.absolve") {
            checkM(Gen.string(Gen.alphaNumericChar)) { str =>
              val managedEither: ZManaged[Any, Nothing, Either[Nothing, String]] = ZManaged.succeed(Right(str))
              val test = for {
                abs1 <- managedEither.absolve
                abs2 <- ZManaged.absolve(managedEither)
              } yield assert(abs1, equalTo(abs2))
              test.use[Any, Nothing, TestResult](result => ZIO.succeed(result))
            }
          }
        ),
        suite("switchable")(
          testM("runs the right finalizer on interruption") {
            for {
              effects <- Ref.make(List[String]())
              latch   <- Promise.make[Nothing, Unit]
              fib <- ZManaged
                      .switchable[Any, Nothing, Unit]
                      .use { switch =>
                        switch(ZManaged.finalizer(effects.update("First" :: _))) *>
                          switch(ZManaged.finalizer(effects.update("Second" :: _))) *>
                          latch.succeed(()) *>
                          ZIO.never
                      }
                      .fork
              _      <- latch.await
              _      <- fib.interrupt
              result <- effects.get
            } yield assert(result, equalTo(List("Second", "First")))
          }
        )
      )
    )

object ZManagedSpecUtil {
  def countDownLatch(n: Int): UIO[UIO[Unit]] =
    Ref.make(n).map { counter =>
      counter.update(_ - 1) *> {
        def await: UIO[Unit] = counter.get.flatMap { n =>
          if (n <= 0) ZIO.unit
          else ZIO.sleep(10.milliseconds).provide(zio.clock.Clock.Live) *> await
        }
        await
      }
    }

  def doInterrupt(
    managed: IO[Nothing, Unit] => ZManaged[Any, Nothing, Unit],
    expected: FiberId => Option[Exit[Nothing, Unit]]
  ) =
    for {
      selfId             <- ZIO.descriptor.map(_.id)
      never              <- Promise.make[Nothing, Unit]
      reachedAcquisition <- Promise.make[Nothing, Unit]
      managedFiber       <- managed(reachedAcquisition.succeed(()) *> never.await).use_(IO.unit).fork
      _                  <- reachedAcquisition.await
<<<<<<< HEAD
      interruption       <- managedFiber.interrupt.timeout(5.seconds).provide(zio.clock.Clock.Live).either
    } yield assert(interruption.map(_.map(_.untraced)), isRight(equalTo(expected(selfId))))
=======
      interruption       <- managedFiber.interrupt.timeout(5.seconds).provide(zio.clock.Clock.Live)
    } yield assert(interruption, equalTo(expected))
>>>>>>> aab9b41b

  def testFinalizersPar[R, E](
    n: Int,
    f: ZManaged[Any, Nothing, Unit] => ZManaged[R, E, Any]
  ) =
    for {
      releases <- Ref.make[Int](0)
      baseRes  = ZManaged.make(ZIO.succeed(()))(_ => releases.update(_ + 1))
      res      = f(baseRes)
      _        <- res.use_(ZIO.unit)
      count    <- releases.get
    } yield assert(count, equalTo(n))

  def testAcquirePar[R, E](
    n: Int,
    f: ZManaged[Any, Nothing, Unit] => ZManaged[R, E, Any]
  ) =
    for {
      effects      <- Ref.make(0)
      countDown    <- countDownLatch(n + 1)
      reserveLatch <- Promise.make[Nothing, Unit]
      baseRes = ZManaged.reserve(
        Reservation(effects.update(_ + 1) *> countDown *> reserveLatch.await, _ => ZIO.unit)
      )
      res   = f(baseRes)
      _     <- res.use_(ZIO.unit).fork *> countDown
      count <- effects.get
      _     <- reserveLatch.succeed(())
    } yield assert(count, equalTo(n))

  def testReservePar[R, E, A](
    n: Int,
    f: ZManaged[Any, Nothing, Unit] => ZManaged[R, E, A]
  ) =
    for {
      effects      <- Ref.make(0)
      countDown    <- countDownLatch(n + 1)
      reserveLatch <- Promise.make[Nothing, Unit]
      baseRes = ZManaged.make(effects.update(_ + 1) *> countDown *> reserveLatch.await)(
        _ => ZIO.unit
      )
      res   = f(baseRes)
      _     <- res.use_(ZIO.unit).fork *> countDown
      count <- effects.get
      _     <- reserveLatch.succeed(())
    } yield assert(count, equalTo(n))
}<|MERGE_RESOLUTION|>--- conflicted
+++ resolved
@@ -749,32 +749,15 @@
             } yield assert(r, equalTo(1))
           },
           testM("Does not swallow acquisition if one acquisition fails") {
-<<<<<<< HEAD
             ZIO.descriptor.map(_.id).flatMap { selfId =>
               (for {
-
                 latch  <- Promise.make[Nothing, Unit]
                 first  = ZManaged.fromEffect(latch.succeed(()) *> ZIO.sleep(Duration.Infinity))
                 second = ZManaged.reserve(Reservation(latch.await *> ZIO.fail(()), _ => ZIO.unit))
                 _      <- first.zipPar(second).use_(ZIO.unit)
               } yield ()).run
-                .map(
-                  exit =>
-                    assert[Exit[Unit, Unit]](
-                      exit.untraced,
-                      equalTo(Exit.Failure(Cause.fail(()) && Cause.interrupt(selfId)))
-                    )
-                )
+                .map(assert(_, equalTo(Exit.Failure(Cause.Both(Cause.Fail(()), Cause.interrupt(selfId))))))
             }
-=======
-            (for {
-              latch  <- Promise.make[Nothing, Unit]
-              first  = ZManaged.fromEffect(latch.succeed(()) *> ZIO.sleep(Duration.Infinity))
-              second = ZManaged.reserve(Reservation(latch.await *> ZIO.fail(()), _ => ZIO.unit))
-              _      <- first.zipPar(second).use_(ZIO.unit)
-            } yield ()).run
-              .map(assert(_, equalTo(Exit.Failure(Cause.Both(Cause.Fail(()), Cause.Interrupt)))))
->>>>>>> aab9b41b
           },
           testM("Run finalizers if one reservation fails") {
             for {
@@ -855,13 +838,8 @@
       reachedAcquisition <- Promise.make[Nothing, Unit]
       managedFiber       <- managed(reachedAcquisition.succeed(()) *> never.await).use_(IO.unit).fork
       _                  <- reachedAcquisition.await
-<<<<<<< HEAD
-      interruption       <- managedFiber.interrupt.timeout(5.seconds).provide(zio.clock.Clock.Live).either
-    } yield assert(interruption.map(_.map(_.untraced)), isRight(equalTo(expected(selfId))))
-=======
       interruption       <- managedFiber.interrupt.timeout(5.seconds).provide(zio.clock.Clock.Live)
     } yield assert(interruption, equalTo(expected))
->>>>>>> aab9b41b
 
   def testFinalizersPar[R, E](
     n: Int,
