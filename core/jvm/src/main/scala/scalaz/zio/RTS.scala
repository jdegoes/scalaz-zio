--- conflicted
+++ resolved
@@ -118,21 +118,11 @@
 
 private object RTS {
 
-<<<<<<< HEAD
   /**
    * The global counter for assigning fiber identities on creation.
    */
   private val fiberCounter = new AtomicLong(0)
 
-  sealed abstract class RaceState extends Serializable with Product
-  object RaceState extends Serializable {
-    case object Started     extends RaceState
-    case object FirstFailed extends RaceState
-    case object Finished    extends RaceState
-  }
-
-=======
->>>>>>> 6f36edd6
   @inline
   final def nextInstr[E](value: Any, stack: Stack): IO[E, Any] =
     if (!stack.isEmpty) stack.pop()(value).asInstanceOf[IO[E, Any]] else null
