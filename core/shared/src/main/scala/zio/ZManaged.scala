/*
 * Copyright 2017-2019 John A. De Goes and the ZIO Contributors
 *
 * Licensed under the Apache License, Version 2.0 (the "License");
 * you may not use this file except in compliance with the License.
 * You may obtain a copy of the License at
 *
 *     http://www.apache.org/licenses/LICENSE-2.0
 *
 * Unless required by applicable law or agreed to in writing, software
 * distributed under the License is distributed on an "AS IS" BASIS,
 * WITHOUT WARRANTIES OR CONDITIONS OF ANY KIND, either express or implied.
 * See the License for the specific language governing permissions and
 * limitations under the License.
 */

package zio

import scala.reflect.ClassTag
import zio.clock.Clock
import zio.duration.Duration

/**
 * A `Reservation[-R, +E, +A]` encapsulates resource acquisition and disposal
 * without specifying when or how that resource might be used.
 *
 * See [[ZManaged#reserve]] and [[ZIO#reserve]] for details of usage.
 */
final case class Reservation[-R, +E, +A](acquire: ZIO[R, E, A], release: Exit[_, _] => ZIO[R, Nothing, Any])

/**
 * A `ZManaged[R, E, A]` is a managed resource of type `A`, which may be used by
 * invoking the `use` method of the resource. The resource will be automatically
 * acquired before the resource is used, and automatically released after the
 * resource is used.
 *
 * Resources do not survive the scope of `use`, meaning that if you attempt to
 * capture the resource, leak it from `use`, and then use it after the resource
 * has been consumed, the resource will not be valid anymore and may fail with
 * some checked error, as per the type of the functions provided by the resource.
 */
final case class ZManaged[-R, +E, +A](reserve: ZIO[R, E, Reservation[R, E, A]]) { self =>

  /**
   * Symbolic alias for zip.
   */
  final def &&&[R1 <: R, E1 >: E, B](that: ZManaged[R1, E1, B]): ZManaged[R1, E1, (A, B)] =
    zipWith(that)((a, b) => (a, b))

  /**
   * Symbolic alias for zipParRight
   */
  final def &>[R1 <: R, E1 >: E, A1](that: ZManaged[R1, E1, A1]): ZManaged[R1, E1, A1] =
    zipPar(that).map(_._2)

  /**
   * Symbolic alias for join
   */
  final def |||[R1, E1 >: E, A1 >: A](that: ZManaged[R1, E1, A1]): ZManaged[Either[R, R1], E1, A1] =
    for {
      either <- ZManaged.environment[Either[R, R1]]
      a1     <- either.fold(provide, that.provide)
    } yield a1

  /**
   * Symbolic alias for flatMap
   */
  final def >>=[R1 <: R, E1 >: E, B](k: A => ZManaged[R1, E1, B]): ZManaged[R1, E1, B] =
    flatMap(k)

  /**
   * Symbolic alias for andThen
   */
  final def >>>[R1 >: A, E1 >: E, B](that: ZManaged[R1, E1, B]): ZManaged[R, E1, B] =
    for {
      r  <- ZManaged.environment[R]
      r1 <- provide(r)
      a  <- that.provide(r1)
    } yield a

  /**
   * Symbolic alias for zipParLeft
   */
  final def <&[R1 <: R, E1 >: E, A1](that: ZManaged[R1, E1, A1]): ZManaged[R1, E1, A] = zipPar(that).map(_._1)

  /**
   * Symbolic alias for zipPar
   */
  final def <&>[R1 <: R, E1 >: E, A1](that: ZManaged[R1, E1, A1]): ZManaged[R1, E1, (A, A1)] =
    zipWithPar(that)((_, _))

  /**
   * Operator alias for `orElse`.
   */
  final def <>[R1 <: R, E2, A1 >: A](that: => ZManaged[R1, E2, A1]): ZManaged[R1, E2, A1] =
    orElse(that)

  /**
   * Symbolic alias for compose
   */
  final def <<<[R1, E1 >: E](that: ZManaged[R1, E1, R]): ZManaged[R1, E1, A] =
    for {
      r1 <- ZManaged.environment[R1]
      r  <- that.provide(r1)
      a  <- provide(r)
    } yield a

  /**
   * Symbolic alias for zipLeft.
   */
  final def <*[R1 <: R, E1 >: E, A1](that: ZManaged[R1, E1, A1]): ZManaged[R1, E1, A] =
    flatMap(r => that.map(_ => r))

  /**
   * Symbolic alias for zip.
   */
  final def <*>[R1 <: R, E1 >: E, A1](that: ZManaged[R1, E1, A1]): ZManaged[R1, E1, (A, A1)] =
    zipWith(that)((_, _))

  final def +++[R1, B, E1 >: E](that: ZManaged[R1, E1, B]): ZManaged[Either[R, R1], E1, Either[A, B]] =
    for {
      e <- ZManaged.environment[Either[R, R1]]
      r <- e.fold(map(Left(_)).provide(_), that.map(Right(_)).provide(_))
    } yield r

  /**
   * Symbolic alias for zipRight
   */
  final def *>[R1 <: R, E1 >: E, A1](that: ZManaged[R1, E1, A1]): ZManaged[R1, E1, A1] =
    flatMap(_ => that)

  /**
   * Submerges the error case of an `Either` into the `ZManaged`. The inverse
   * operation of `ZManaged.either`.
   */
  final def absolve[R1 <: R, E1, B](
    implicit ev: ZManaged[R, E, A] <:< ZManaged[R1, E1, Either[E1, B]]
  ): ZManaged[R1, E1, B] =
    ZManaged.absolve(ev(self))

  /**
   * Executes the this effect and then provides its output as an environment to the second effect
   */
  final def andThen[R1 >: A, E1 >: E, B](that: ZManaged[R1, E1, B]): ZManaged[R, E1, B] = self >>> that

  /**
   * Returns an effect whose failure and success channels have been mapped by
   * the specified pair of functions, `f` and `g`.
   */
  final def bimap[E1, A1](f: E => E1, g: A => A1): ZManaged[R, E1, A1] =
    mapError(f).map(g)

  /**
   * Recovers from all errors.
   */
  final def catchAll[R1 <: R, E2, A1 >: A](h: E => ZManaged[R1, E2, A1]): ZManaged[R1, E2, A1] =
    foldM(h, ZManaged.succeed)

  /**
   * Recovers from some or all of the error cases.
   */
  final def catchSome[R1 <: R, E1 >: E, A1 >: A](pf: PartialFunction[E, ZManaged[R1, E1, A1]]): ZManaged[R1, E1, A1] =
    foldM(pf.applyOrElse[E, ZManaged[R1, E1, A1]](_, ZManaged.fail), ZManaged.succeed)

  /**
   * Executes the second effect and then provides its output as an environment to this effect
   */
  final def compose[R1, E1 >: E](that: ZManaged[R1, E1, R]): ZManaged[R1, E1, A] =
    self <<< that

  @deprecated("use as", "1.0.0")
  final def const[B](b: => B): ZManaged[R, E, B] =
    as(b)

  /**
   * Maps this effect to the specified constant while preserving the
   * effects of this effect.
   */
  final def as[B](b: => B): ZManaged[R, E, B] =
    map(_ => b)

  /**
   * Returns an effect whose failure and success have been lifted into an
   * `Either`.The resulting effect cannot fail
   */
  final def either: ZManaged[R, Nothing, Either[E, A]] =
    fold(Left[E, A], Right[E, A])

  /**
   * Ensures that `f` is executed when this ZManaged is finalized, after
   * the existing finalizer.
   *
   * For usecases that need access to the ZManaged's result, see [[ZManaged#onExit]].
   */
  final def ensuring[R1 <: R](f: ZIO[R1, Nothing, _]): ZManaged[R1, E, A] =
    ZManaged {
      reserve.map { r =>
        r.copy(release = e => r.release(e).ensuring(f))
      }
    }

  /**
   * Ensures that `f` is executed when this ZManaged is finalized, before
   * the existing finalizer.
   *
   * For usecases that need access to the ZManaged's result, see [[ZManaged#onExitFirst]].
   */
  final def ensuringFirst[R1 <: R](f: ZIO[R1, Nothing, _]): ZManaged[R1, E, A] =
    ZManaged {
      reserve.map { r =>
        r.copy(release = e => f.ensuring(r.release(e)))
      }
    }

  /**
   * Zips this effect with its environment
   */
  final def first[R1 <: R, A1 >: A]: ZManaged[R1, E, (A1, R1)] = self &&& ZManaged.identity

  /**
   * Returns an effect that models the execution of this effect, followed by
   * the passing of its value to the specified continuation function `k`,
   * followed by the effect that it returns.
   */
  final def flatMap[R1 <: R, E1 >: E, B](f0: A => ZManaged[R1, E1, B]): ZManaged[R1, E1, B] =
    ZManaged[R1, E1, B] {
      Ref.make[List[Exit[_, _] => ZIO[R1, Nothing, Any]]](Nil).map { finalizers =>
        Reservation(
          acquire = for {
            resR <- reserve
                     .flatMap(res => finalizers.update(res.release :: _).as(res))
                     .uninterruptible
            r <- resR.acquire
            resR1 <- f0(r).reserve
                      .flatMap(res => finalizers.update(res.release :: _).as(res))
                      .uninterruptible
            r1 <- resR1.acquire
          } yield r1,
          release = exitU =>
            for {
              fs    <- finalizers.get
              exits <- ZIO.foreach(fs)(_(exitU).run)
              _     <- ZIO.done(Exit.collectAll(exits).getOrElse(Exit.unit))
            } yield ()
        )
      }
    }

  /**
   * Effectfully map the error channel
   */
  final def flatMapError[R1 <: R, E2](f: E => ZManaged[R1, Nothing, E2]): ZManaged[R1, E2, A] =
    flipWith(_.flatMap(f))

  /**
   * Returns an effect that performs the outer effect first, followed by the
   * inner effect, yielding the value of the inner effect.
   *
   * This method can be used to "flatten" nested effects.
    **/
  final def flatten[R1 <: R, E1 >: E, B](implicit ev: A <:< ZManaged[R1, E1, B]): ZManaged[R1, E1, B] =
    flatMap(ev)

  /**
   * Flip the error and result
    **/
  final def flip: ZManaged[R, A, E] =
    foldM(ZManaged.succeed, ZManaged.fail)

  /**
   * Flip the error and result, then apply an effectful function to the effect
    **/
  final def flipWith[R1, A1, E1](f: ZManaged[R, A, E] => ZManaged[R1, A1, E1]): ZManaged[R1, E1, A1] =
    f(flip).flip

  /**
   * Folds over the failure value or the success value to yield an effect that
   * does not fail, but succeeds with the value returned by the left or right
   * function passed to `fold`.
   */
  final def fold[B](failure: E => B, success: A => B): ZManaged[R, Nothing, B] =
    foldM(failure.andThen(ZManaged.succeed), success.andThen(ZManaged.succeed))

  /**
   * A more powerful version of `foldM` that allows recovering from any kind of failure except interruptions.
   */
  final def foldCauseM[R1 <: R, E1, A1](
    failure: Cause[E] => ZManaged[R1, E1, A1],
    success: A => ZManaged[R1, E1, A1]
  ): ZManaged[R1, E1, A1] =
    sandbox.foldM(failure, success)

  /**
   * Recovers from errors by accepting one effect to execute for the case of an
   * error, and one effect to execute for the case of success.
   */
  final def foldM[R1 <: R, E2, B](
    failure: E => ZManaged[R1, E2, B],
    success: A => ZManaged[R1, E2, B]
  ): ZManaged[R1, E2, B] =
    ZManaged[R1, E2, B] {
      Ref.make[List[Exit[_, _] => ZIO[R1, Nothing, Any]]](Nil).map { finalizers =>
        Reservation(
          acquire = {
            val direct =
              ZIO.uninterruptibleMask { restore =>
                reserve
                  .flatMap(res => finalizers.update(res.release :: _).as(res))
                  .flatMap(res => restore(res.acquire))
              }
            val onFailure = (e: E) =>
              ZIO.uninterruptibleMask { restore =>
                failure(e).reserve
                  .flatMap(res => finalizers.update(res.release :: _).as(res))
                  .flatMap(res => restore(res.acquire))
              }
            val onSuccess = (a: A) =>
              ZIO.uninterruptibleMask { restore =>
                success(a).reserve
                  .flatMap(res => finalizers.update(res.release :: _).as(res))
                  .flatMap(res => restore(res.acquire))
              }
            direct.foldM(onFailure, onSuccess)
          },
          release = exitU =>
            for {
              fs    <- finalizers.get
              exits <- ZIO.foreach(fs)(_(exitU).run)
              _     <- ZIO.done(Exit.collectAll(exits).getOrElse(Exit.unit))
            } yield ()
        )
      }
    }

  /**
   * Creates a `ZManaged` value that acquires the original resource in a fiber,
   * and provides that fiber. The finalizer for this value will interrupt the fiber
   * and run the original finalizer.
   */
  final def fork: ZManaged[R, Nothing, Fiber[E, A]] =
    ZManaged {
      //def log(text: String): UIO[Unit] = UIO(println(text))

      for {
        finalizer <- Ref.make[Exit[_, _] => ZIO[R, Nothing, Any]](_ => UIO.unit)
        // The reservation phase of the new `ZManaged` runs uninterruptibly;
        // so to make sure the acquire phase of the original `ZManaged` runs
        // interruptibly, we need to create an interruptible hole in the region.
<<<<<<< HEAD
        fiber <- self.reserve
                  .tap(reservation => finalizer.set(reservation.release))
                  .flatMap(reservation => ZIO.interruptible(reservation.acquire)) // TODO: Not quite precise
                  .fork
      } yield Reservation(
        acquire = UIO.succeed(fiber),
        release = fiber.interrupt *> ZIO.flatten(finalizer.get)
      )
=======
        fiber <- ZIO.interruptibleMask { restore =>
                  restore {
                    for {
                      reservation <- self.reserve
                      _           <- finalizer.set(reservation.release)
                    } yield reservation
                  } >>= (_.acquire)
                }.fork
        reservation = Reservation(
          acquire = UIO.succeed(fiber),
          release = e => fiber.interrupt *> finalizer.get.flatMap(f => f(e))
        )
      } yield reservation
>>>>>>> d3e263b6
    }

  /**
   * Unwraps the optional success of this effect, but can fail with unit value.
   */
  final def get[E1 >: E, B](implicit ev1: E1 =:= Nothing, ev2: A <:< Option[B]): ZManaged[R, Unit, B] =
    ZManaged.absolve(mapError(ev1).map(ev2(_).toRight(())))

  /**
   * Depending on the environment execute this or the other effect
   */
  final def join[R1, E1 >: E, A1 >: A](that: ZManaged[R1, E1, A1]): ZManaged[Either[R, R1], E1, A1] = self ||| that

  final def left[R1 <: R, C]: ZManaged[Either[R1, C], E, Either[A, C]] = self +++ ZManaged.identity

  /**
   * Returns an effect whose success is mapped by the specified `f` function.
   */
  final def map[B](f0: A => B): ZManaged[R, E, B] =
    ZManaged[R, E, B] {
      reserve.map(token => token.copy(acquire = token.acquire.map(f0)))
    }

  /**
   * Effectfully maps the resource acquired by this value.
   */
  final def mapM[R1 <: R, E1 >: E, B](f: A => ZIO[R1, E1, B]): ZManaged[R1, E1, B] =
    ZManaged[R1, E1, B] {
      reserve.map { token =>
        token.copy(acquire = token.acquire.flatMap(f))
      }
    }

  /**
   * Returns an effect whose failure is mapped by the specified `f` function.
   */
  final def mapError[E1](f: E => E1): ZManaged[R, E1, A] =
    ZManaged(reserve.mapError(f).map(r => Reservation(r.acquire.mapError(f), r.release)))

  /**
   * Returns an effect whose full failure is mapped by the specified `f` function.
   */
  final def mapErrorCause[E1](f: Cause[E] => Cause[E1]): ZManaged[R, E1, A] =
    ZManaged(reserve.mapErrorCause(f).map(r => Reservation(r.acquire.mapErrorCause(f), r.release)))

  /**
   * Ensures that a cleanup function runs when this ZManaged is finalized, after
   * the existing finalizers.
   */
  final def onExit[R1 <: R](cleanup: Exit[E, A] => ZIO[R1, Nothing, _]): ZManaged[R1, E, A] =
    ZManaged {
      Ref.make[Exit[_, _] => ZIO[R1, Nothing, Any]](_ => UIO.unit).map { finalizer =>
        Reservation(
          acquire = ZIO.uninterruptibleMask { restore =>
            for {
              res   <- self.reserve
              exitA <- restore(res.acquire).run
              _     <- finalizer.set(exitU => res.release(exitU).ensuring(cleanup(exitA)))
              a     <- ZIO.done(exitA)
            } yield a
          },
          release = e => finalizer.get.flatMap(f => f(e))
        )
      }
    }

  /**
   * Ensures that a cleanup function runs when this ZManaged is finalized, before
   * the existing finalizers.
   */
  final def onExitFirst[R1 <: R](cleanup: Exit[E, A] => ZIO[R1, Nothing, _]): ZManaged[R1, E, A] =
    ZManaged {
      Ref.make[Exit[_, _] => ZIO[R1, Nothing, Any]](_ => UIO.unit).map { finalizer =>
        Reservation(
          acquire = ZIO.uninterruptibleMask { restore =>
            for {
              res   <- self.reserve
              exitA <- restore(res.acquire).run
              _     <- finalizer.set(exitU => cleanup(exitA).ensuring(res.release(exitU)))
              a     <- ZIO.done(exitA)
            } yield a
          },
          release = e => finalizer.get.flatMap(f => f(e))
        )
      }
    }

  /**
   * Executes this effect, skipping the error but returning optionally the success.
   */
  final def option: ZManaged[R, Nothing, Option[A]] =
    fold(_ => None, Some(_))

  /**
   * Translates effect failure into death of the fiber, making all failures unchecked and
   * not a part of the type of the effect.
   */
  final def orDie(implicit ev: E <:< Throwable): ZManaged[R, Nothing, A] =
    orDieWith(ev)

  /**
   * Keeps none of the errors, and terminates the fiber with them, using
   * the specified function to convert the `E` into a `Throwable`.
   */
  final def orDieWith(f: E => Throwable): ZManaged[R, Nothing, A] =
    mapError(f).catchAll(ZManaged.die)

  /**
   * Executes this effect and returns its value, if it succeeds, but
   * otherwise executes the specified effect.
   */
  final def orElse[R1 <: R, E2, A1 >: A](that: => ZManaged[R1, E2, A1]): ZManaged[R1, E2, A1] =
    foldM(_ => that, ZManaged.succeed)

  /**
   * Returns an effect that will produce the value of this effect, unless it
   * fails, in which case, it will produce the value of the specified effect.
   */
  final def orElseEither[R1 <: R, E2, B](that: => ZManaged[R1, E2, B]): ZManaged[R1, E2, Either[A, B]] =
    foldM(_ => that.map(Right[A, B]), a => ZManaged.succeed(Left[A, B](a)))

  /**
   * Provides the `ZManaged` effect with its required environment, which eliminates
   * its dependency on `R`.
   */
  final def provide(r: R): ZManaged[Any, E, A] =
    provideSome(_ => r)

  /**
   * Provides some of the environment required to run this effect,
   * leaving the remainder `R0`.
   */
  final def provideSome[R0](f: R0 => R): ZManaged[R0, E, A] =
    ZManaged(reserve.provideSome(f).map(r => Reservation(r.acquire.provideSome(f), e => r.release(e).provideSome(f))))

  /**
   * Keeps some of the errors, and terminates the fiber with the rest.
   */
  final def refineOrDie[E1](pf: PartialFunction[E, E1])(implicit ev: E <:< Throwable): ZManaged[R, E1, A] =
    refineOrDieWith(pf)(ev)

  /**
   * Keeps some of the errors, and terminates the fiber with the rest.
   */
  final def refineToOrDie[E1: ClassTag](implicit ev: E <:< Throwable): ZManaged[R, E1, A] =
    refineOrDieWith { case e: E1 => e }(ev)

  /**
   * Keeps some of the errors, and terminates the fiber with the rest, using
   * the specified function to convert the `E` into a `Throwable`.
   */
  final def refineOrDieWith[E1](pf: PartialFunction[E, E1])(f: E => Throwable): ZManaged[R, E1, A] =
    catchAll { e =>
      pf.lift(e).fold[ZManaged[R, E1, A]](ZManaged.die(f(e)))(ZManaged.fail)
    }

  /**
   * Retries with the specified retry policy.
   * Retries are done following the failure of the original `io` (up to a fixed maximum with
   * `once` or `recurs` for example), so that that `io.retry(Schedule.once)` means
   * "execute `io` and in case of failure, try again once".
   */
  final def retry[R1 <: R, E1 >: E, S](policy: ZSchedule[R1, E1, S]): ZManaged[R1 with Clock, E1, A] = {
    def loop[B](zio: ZIO[R, E1, B], state: policy.State): ZIO[R1 with Clock, E1, (policy.State, B)] =
      zio.foldM(
        err =>
          policy
            .update(err, state)
            .flatMap(
              decision =>
                if (decision.cont) clock.sleep(decision.delay) *> loop(zio, decision.state)
                else ZIO.fail(err)
            ),
        succ => ZIO.succeed((state, succ))
      )
    ZManaged {
      policy.initial.flatMap(initial => loop(reserve, initial)).map {
        case (policyState, Reservation(acquire, release)) =>
          Reservation(loop(acquire, policyState).map(_._2), release)
      }
    }
  }

  final def right[R1 <: R, C]: ZManaged[Either[C, R1], E, Either[C, A]] = ZManaged.identity +++ self

  /**
   * Exposes the full cause of failure of this effect.
   */
  final def sandbox: ZManaged[R, Cause[E], A] =
    ZManaged {
      reserve.sandbox.map {
        case Reservation(acquire, release) =>
          Reservation(acquire.sandbox, release)
      }
    }

  /**
   * Zips this effect with its environment
   */
  final def second[R1 <: R, A1 >: A]: ZManaged[R1, E, (R1, A1)] = ZManaged.identity[R1] &&& self

  /**
   * Returns a new effect that executes this one and times the acquisition of the resource.
   */
  final def timed: ZManaged[R with Clock, E, (Duration, A)] =
    ZManaged {
      clock.nanoTime.flatMap { start =>
        reserve.map {
          case Reservation(acquire, release) =>
            Reservation(acquire.zipWith(clock.nanoTime)((res, end) => (Duration.fromNanos(end - start), res)), release)
        }
      }
    }

  /**
   * Returns an effect that will timeout this resource, returning `None` if the
   * timeout elapses before the resource was reserved and acquired.
   * If the reservation completes successfully (even after the timeout) the release action will be run on a new fiber.
   * `Some` will be returned if acquisition and reservation complete in time
   */
  final def timeout(d: Duration): ZManaged[R with Clock, E, Option[A]] = {
    def timeoutReservation[B](
      zio: ZIO[R, E, Reservation[R, E, A]],
      d: Duration
    ): ZIO[R with Clock, E, Option[(Duration, Reservation[R, E, A])]] =
      clock.nanoTime.flatMap { start =>
        zio
          .raceWith(ZIO.sleep(d))(
            {
              case (leftDone, rightFiber) =>
                rightFiber.interrupt.flatMap(
                  _ =>
                    leftDone.foldM(
                      ZIO.halt,
                      succ => clock.nanoTime.map(end => Some((Duration.fromNanos(end - start), succ)))
                    )
                )
            }, {
              case (exit, leftFiber) =>
                val cleanup = leftFiber.await
                  .flatMap(
                    _.foldM(
                      _ => ZIO.unit,
                      _.release(exit)
                    )
                  )
                  .uninterruptible
                cleanup.fork.as(None).uninterruptible
            }
          )
      }

    ZManaged {
      timeoutReservation(reserve, d).map {
        case Some((spentTime, Reservation(acquire, release))) if spentTime < d =>
          Reservation(acquire.timeout(Duration.fromNanos(d.toNanos - spentTime.toNanos)), release)
        case Some((_, Reservation(_, release))) =>
          Reservation(ZIO.succeed(None), release)
        case _ => Reservation(ZIO.succeed(None), _ => ZIO.unit)
      }
    }

  }

  /**
   * Return unit while running the effect
   */
  lazy final val unit: ZManaged[R, E, Unit] =
    as(())

  /**
   * The inverse operation `ZManaged.sandboxed`
   */
  final def unsandbox[E1](implicit ev: E <:< Cause[E1]): ZManaged[R, E1, A] =
    ZManaged.unsandbox(mapError(ev))

  /**
   * Run an effect while acquiring the resource before and releasing it after
   */
  final def use[R1 <: R, E1 >: E, B](f: A => ZIO[R1, E1, B]): ZIO[R1, E1, B] =
    reserve.bracketExit((r, e: Exit[_, _]) => r.release(e), _.acquire.flatMap(f))

  /**
   *  Run an effect while acquiring the resource before and releasing it after.
   *  This does not provide the resource to the function
   */
  final def use_[R1 <: R, E1 >: E, B](f: ZIO[R1, E1, B]): ZIO[R1, E1, B] =
    use(_ => f)

  /**
   * Use the resource until interruption.
   * Useful for resources that you want to acquire and use as long as the application is running, like a HTTP server.
   */
  final val useForever: ZIO[R, E, Nothing] = use(_ => ZIO.never)

  /**
   * The moral equivalent of `if (p) exp`
   */
  final def when(b: Boolean): ZManaged[R, E, Unit] =
    ZManaged.when(b)(self)

  /**
   * The moral equivalent of `if (p) exp` when `p` has side-effects
   */
  final def whenM[R1 <: R, E1 >: E](b: ZManaged[R1, E1, Boolean]): ZManaged[R1, E1, Unit] =
    ZManaged.whenM(b)(self)

  /**
   * Named alias for `<*>`.
   */
  final def zip[R1 <: R, E1 >: E, A1](that: ZManaged[R1, E1, A1]): ZManaged[R1, E1, (A, A1)] =
    self <*> that

  /**
   * Named alias for `<*`.
   */
  final def zipLeft[R1 <: R, E1 >: E, A1](that: ZManaged[R1, E1, A1]): ZManaged[R1, E1, A] =
    self <* that

  /**
   * Named alias for `<&>`.
   */
  final def zipPar[R1 <: R, E1 >: E, A1](that: ZManaged[R1, E1, A1]): ZManaged[R1, E1, (A, A1)] =
    self <&> that

  /**
   * Named alias for `<&`.
   */
  final def zipParLeft[R1 <: R, E1 >: E, A1](that: ZManaged[R1, E1, A1]): ZManaged[R1, E1, A] =
    self <& that

  /**
   * Named alias for `&>`.
   */
  final def zipParRight[R1 <: R, E1 >: E, A1](that: ZManaged[R1, E1, A1]): ZManaged[R1, E1, A1] =
    self &> that

  /**
   * Named alias for `*>`.
   */
  final def zipRight[R1 <: R, E1 >: E, A1](that: ZManaged[R1, E1, A1]): ZManaged[R1, E1, A1] =
    self *> that

  /**
   * Returns an effect that executes both this effect and the specified effect,
   * in sequence, combining their results with the specified `f` function.
   */
  final def zipWith[R1 <: R, E1 >: E, A1, A2](that: ZManaged[R1, E1, A1])(f: (A, A1) => A2): ZManaged[R1, E1, A2] =
    flatMap(r => that.map(r1 => f(r, r1)))

  /**
   * Returns an effect that executes both this effect and the specified effect,
   * in parallel, combining their results with the specified `f` function. If
   * either side fails, then the other side will be interrupted.
   */
  final def zipWithPar[R1 <: R, E1 >: E, A1, A2](that: ZManaged[R1, E1, A1])(f0: (A, A1) => A2): ZManaged[R1, E1, A2] =
    ZManaged[R1, E1, A2] {
      Ref.make[List[Exit[_, _] => ZIO[R1, Nothing, Any]]](Nil).map { finalizers =>
        Reservation(
          acquire = {
            val left = ZIO.uninterruptibleMask { restore =>
              reserve
                .flatMap(res => finalizers.update(fs => res.release :: fs).as(res))
                .flatMap(res => restore(res.acquire))
            }
            val right = ZIO.uninterruptibleMask { restore =>
              that.reserve
                .flatMap(res => finalizers.update(fs => res.release :: fs).as(res))
                .flatMap(res => restore(res.acquire))
            }
            left.zipWithPar(right)(f0)
          },
          release = exitU =>
            for {
              fs    <- finalizers.get
              exits <- ZIO.foreachPar(fs)(_(exitU).run)
              _     <- ZIO.done(Exit.collectAllPar(exits).getOrElse(Exit.unit))
            } yield ()
        )
      }
    }

}

object ZManaged {

  /**
   * Returns an effectful function that extracts out the first element of a
   * tuple.
   */
  final def _1[R, E, A, B](implicit ev: R <:< (A, B)): ZManaged[R, E, A] = fromFunction(_._1)

  /**
   * Returns an effectful function that extracts out the second element of a
   * tuple.
   */
  final def _2[R, E, A, B](implicit ev: R <:< (A, B)): ZManaged[R, E, B] = fromFunction(_._2)

  /**
   * Submerges the error case of an `Either` into the `ZManaged`. The inverse
   * operation of `ZManaged.either`.
   */
  final def absolve[R, E, A](v: ZManaged[R, E, Either[E, A]]): ZManaged[R, E, A] =
    v.flatMap(fromEither(_))

  /**
   * Evaluate each effect in the structure from left to right, and collect
   * the results. For a parallel version, see `collectAllPar`.
   */
  final def collectAll[R, E, A1, A2](ms: Iterable[ZManaged[R, E, A2]]): ZManaged[R, E, List[A2]] =
    foreach(ms)(scala.Predef.identity)

  /**
   * Evaluate each effect in the structure in parallel, and collect
   * the results. For a sequential version, see `collectAll`.
   */
  final def collectAllPar[R, E, A](as: Iterable[ZManaged[R, E, A]]): ZManaged[R, E, List[A]] =
    foreachPar(as)(scala.Predef.identity)

  /**
   * Evaluate each effect in the structure in parallel, and collect
   * the results. For a sequential version, see `collectAll`.
   *
   * Unlike `CollectAllPar`, this method will use at most `n` fibers.
   */
  final def collectAllParN[R, E, A](n: Int)(as: Iterable[ZManaged[R, E, A]]): ZManaged[R, E, List[A]] =
    foreachParN(n)(as)(scala.Predef.identity)

  /**
   * Returns an effect that dies with the specified `Throwable`.
   * This method can be used for terminating a fiber because a defect has been
   * detected in the code.
   */
  final def die(t: Throwable): ZManaged[Any, Nothing, Nothing] = halt(Cause.die(t))

  /**
   * Returns an effect that dies with a [[java.lang.RuntimeException]] having the
   * specified text message. This method can be used for terminating a fiber
   * because a defect has been detected in the code.
   */
  final def dieMessage(message: String): ZManaged[Any, Nothing, Nothing] = die(new RuntimeException(message))

  /**
   * Returns an effect from a [[zio.Exit]] value.
   */
  final def done[E, A](r: Exit[E, A]): ZManaged[Any, E, A] =
    ZManaged.fromEffect(ZIO.done(r))

  /**
   * Lifts a by-name, pure value into a Managed.
   */
  final def effectTotal[R, A](r: => A): ZManaged[R, Nothing, A] =
    ZManaged.fromEffect(ZIO.effectTotal(r))

  /**
   * Accesses the whole environment of the effect.
   */
  final def environment[R]: ZManaged[R, Nothing, R] =
    ZManaged.fromEffect(ZIO.environment)

  /**
   * Returns an effect that models failure with the specified error.
   * The moral equivalent of `throw` for pure code.
   */
  final def fail[E](error: E): ZManaged[Any, E, Nothing] =
    halt(Cause.fail(error))

  /**
   * Creates an effect that only executes the provided finalizer as its
   * release action.
   */
  final def finalizer[R](f: ZIO[R, Nothing, _]): ZManaged[R, Nothing, Unit] =
    finalizerExit(_ => f)

  /**
   * Creates an effect that only executes the provided function as its
   * release action.
   */
  final def finalizerExit[R](f: Exit[_, _] => ZIO[R, Nothing, Any]): ZManaged[R, Nothing, Unit] =
    ZManaged.reserve(Reservation(ZIO.unit, f))

  /**
   * Creates an effect that executes a finalizer stored in a [[Ref]]. The `Ref`
   * is yielded as the result of the effect, allowing for control flows that require
   * mutating finalizers.
   */
  final def finalizerRef[R](
    initial: Exit[_, _] => ZIO[R, Nothing, Any]
  ): ZManaged[R, Nothing, Ref[Exit[_, _] => ZIO[R, Nothing, Any]]] =
    ZManaged {
      for {
        ref <- Ref.make(initial)
        reservation = Reservation(
          acquire = ZIO.succeed(ref),
          release = e => ref.get.flatMap(_.apply(e))
        )
      } yield reservation
    }

  /**
   * Returns an effect that performs the outer effect first, followed by the
   * inner effect, yielding the value of the inner effect.
   *
   * This method can be used to "flatten" nested effects.
    **/
  final def flatten[R, E, A](zManaged: ZManaged[R, E, ZManaged[R, E, A]]): ZManaged[R, E, A] =
    zManaged.flatMap(scala.Predef.identity)

  /**
   * Applies the function `f` to each element of the `Iterable[A]` and
   * returns the results in a new `List[B]`.
   *
   * For a parallel version of this method, see `foreachPar`.
   */
  final def foreach[R, E, A1, A2](as: Iterable[A1])(f: A1 => ZManaged[R, E, A2]): ZManaged[R, E, List[A2]] =
    as.foldRight[ZManaged[R, E, List[A2]]](succeed(Nil)) { (a, m) =>
      f(a).zipWith(m)(_ :: _)
    }

  /**
   * Applies the function `f` to each element of the `Iterable[A]` in parallel,
   * and returns the results in a new `List[B]`.
   *
   * For a sequential version of this method, see `foreach`.
   */
  final def foreachPar[R, E, A1, A2](
    as: Iterable[A1]
  )(
    f: A1 => ZManaged[R, E, A2]
  ): ZManaged[R, E, List[A2]] =
    as.foldRight[ZManaged[R, E, List[A2]]](ZManaged.succeed(List())) {
      case (a, man) =>
        f(a).zipWithPar(man)(_ :: _)
    }

  /**
   * Applies the function `f` to each element of the `Iterable[A]` in parallel,
   * and returns the results in a new `List[B]`.
   *
   * Unlike `foreachPar`, this method will use at most up to `n` fibers.
   *
   */
  final def foreachParN[R, E, A1, A2](
    n: Int
  )(
    as: Iterable[A1]
  )(
    f: A1 => ZManaged[R, E, A2]
  ): ZManaged[R, E, List[A2]] =
    mergeAllParN[R, E, A2, Vector[A2]](n)(as.map(f))(Vector())((acc, a2) => acc :+ a2).map(_.toList)

  /**
   * Applies the function `f` to each element of the `Iterable[A]` and runs
   * produced effects sequentially.
   *
   * Equivalent to `foreach(as)(f).void`, but without the cost of building
   * the list of results.
   */
  final def foreach_[R, E, A](as: Iterable[A])(f: A => ZManaged[R, E, _]): ZManaged[R, E, Unit] =
    ZManaged.succeed(as.iterator).flatMap { i =>
      def loop: ZManaged[R, E, Unit] =
        if (i.hasNext) f(i.next) *> loop
        else ZManaged.unit
      loop
    }

  /**
   * Applies the function `f` to each element of the `Iterable[A]` and runs
   * produced effects in parallel, discarding the results.
   *
   * For a sequential version of this method, see `foreach_`.
   */
  final def foreachPar_[R, E, A](as: Iterable[A])(f: A => ZManaged[R, E, _]): ZManaged[R, E, Unit] =
    ZManaged.succeed(as.iterator).flatMap { i =>
      def loop: ZManaged[R, E, Unit] =
        if (i.hasNext) f(i.next).zipWithPar(loop)((_, _) => ())
        else ZManaged.unit
      loop
    }

  /**
   * Applies the function `f` to each element of the `Iterable[A]` and runs
   * produced effects in parallel, discarding the results.
   *
   * Unlike `foreachPar_`, this method will use at most up to `n` fibers.
   */
  final def foreachParN_[R, E, A](
    n: Int
  )(
    as: Iterable[A]
  )(
    f: A => ZManaged[R, E, Any]
  ): ZManaged[R, E, Unit] =
    mergeAllParN[R, E, Any, Unit](n)(as.map(f))(()) { (_, _) =>
      ()
    }

  /**
   * Creates a [[ZManaged]] from an `AutoCloseable` resource. The resource's `close`
   * method will be used as the release action.
   */
  final def fromAutoCloseable[R, E, A <: AutoCloseable](fa: ZIO[R, E, A]): ZManaged[R, E, A] =
    ZManaged.make(fa)(a => UIO(a.close()))

  /**
   * Lifts a ZIO[R, E, R] into ZManaged[R, E, R] with no release action. Use
   * with care.
   */
  final def fromEffect[R, E, A](fa: ZIO[R, E, A]): ZManaged[R, E, A] =
    ZManaged(IO.succeed(Reservation(fa, _ => IO.unit)))

  /**
   * Lifts an `Either` into a `ZManaged` value.
   */
  final def fromEither[E, A](v: => Either[E, A]): ZManaged[Any, E, A] =
    effectTotal(v).flatMap(_.fold(fail, succeed))

  /**
   * Lifts a function `R => A` into a `ZManaged[R, Nothing, A]`.
   */
  final def fromFunction[R, A](f: R => A): ZManaged[R, Nothing, A] = ZManaged.fromEffect(ZIO.environment[R]).map(f)

  /**
   * Lifts an effectful function whose effect requires no environment into
   * an effect that requires the input to the function.
   */
  final def fromFunctionM[R, E, A](f: R => ZManaged[Any, E, A]): ZManaged[R, E, A] = flatten(fromFunction(f))

  /**
   * Returns an effect that models failure with the specified `Cause`.
   */
  final def halt[E](cause: Cause[E]): ZManaged[Any, E, Nothing] =
    ZManaged.fromEffect(ZIO.halt(cause))

  /**
   * Returns the identity effectful function, which performs no effects
   */
  final def identity[R]: ZManaged[R, Nothing, R] = fromFunction(scala.Predef.identity)

  /**
   * Returns an effect that is interrupted.
   */
  final val interrupt: ZManaged[Any, Nothing, Nothing] = halt(Cause.interrupt)

  /**
   * Lifts a `ZIO[R, E, R]` into `ZManaged[R, E, R]` with a release action.
   */
  final def make[R, E, A](acquire: ZIO[R, E, A])(release: A => ZIO[R, Nothing, _]): ZManaged[R, E, A] =
    ZManaged(acquire.map(r => Reservation(IO.succeed(r), _ => release(r))))

  /**
   * Lifts a synchronous effect into `ZManaged[R, Throwable, R]` with a release action.
   */
  final def makeEffect[R, A](acquire: => A)(release: A => _): ZManaged[R, Throwable, A] =
    make(Task(acquire))(a => Task(release(a)).orDie)

  /**
   * Lifts a `ZIO[R, E, R]` into `ZManaged[R, E, R]` with a release action that handles `Exit`.
   */
  final def makeExit[R, E, A](
    acquire: ZIO[R, E, A]
  )(release: (A, Exit[_, _]) => ZIO[R, Nothing, _]): ZManaged[R, E, A] =
    ZManaged(acquire.map(r => Reservation(IO.succeed(r), e => release(r, e))))

  /**
   * Merges an `Iterable[IO]` to a single IO, working sequentially.
   */
  final def mergeAll[R, E, A, B](in: Iterable[ZManaged[R, E, A]])(zero: B)(f: (B, A) => B): ZManaged[R, E, B] =
    in.foldLeft[ZManaged[R, E, B]](ZManaged.succeed(zero))((acc, a) => acc.zip(a).map(f.tupled))

  /**
   * Merges an `Iterable[IO]` to a single IO, working in parallel.
   */
  final def mergeAllPar[R, E, A, B](in: Iterable[ZManaged[R, E, A]])(zero: B)(f: (B, A) => B): ZManaged[R, E, B] =
    in.foldLeft[ZManaged[R, E, B]](ZManaged.succeed(zero))((acc, a) => acc.zipPar(a).map(f.tupled))

  /**
   * Merges an `Iterable[IO]` to a single IO, working in parallel.
   *
   * Unlike `mergeAllPar`, this method will use at most up to `n` fibers.
   *
   * This is not implemented in terms of ZIO.foreach / ZManaged.zipWithPar as otherwise all reservation phases would always run, causing unnecessary work
   */
  final def mergeAllParN[R, E, A, B](
    n: Int
  )(
    in: Iterable[ZManaged[R, E, A]]
  )(
    zero: B
  )(
    f: (B, A) => B
  ): ZManaged[R, E, B] =
    ZManaged[R, E, B] {
      Ref.make[List[Exit[_, _] => ZIO[R, Nothing, Any]]](Nil).map { finalizers =>
        Reservation(
          Queue.unbounded[(ZManaged[R, E, A], Promise[E, A])].flatMap { queue =>
            val worker = queue.take.flatMap {
              case (a, prom) =>
                ZIO.uninterruptibleMask { restore =>
                  a.reserve
                    .flatMap(res => finalizers.update(res.release :: _).as(res))
                    .flatMap(res => restore(res.acquire))
                }.foldCauseM(
                  _.failureOrCause.fold(prom.fail, prom.halt),
                  prom.succeed
                )
            }
            ZIO.foreach(1 to n)(_ => worker.forever.fork).flatMap { fibers =>
              (for {
                proms <- ZIO.foreach(in) { a =>
                          for {
                            prom <- Promise.make[E, A]
                            _    <- queue.offer((a, prom))
                          } yield prom
                        }
                b <- proms.foldLeft[ZIO[R, E, B]](ZIO.succeed(zero)) { (acc, prom) =>
                      acc.zip(prom.await).map(f.tupled)
                    }
              } yield b).ensuring((queue.shutdown *> ZIO.foreach_(fibers)(_.interrupt)).uninterruptible)
            }
          },
          exitU =>
            for {
              fs    <- finalizers.get
              exits <- ZIO.foreach(fs)(_(exitU).run)
            } yield Exit.collectAllPar(exits)
        )
      }
    }

  /**
   * Returns a `ZManaged` that never acquires a resource.
   */
  val never: ZManaged[Any, Nothing, Nothing] = ZManaged.fromEffect(ZIO.never)

  /**
   * Reduces an `Iterable[IO]` to a single `IO`, working sequentially.
   */
  final def reduceAll[R, E, A](a: ZManaged[R, E, A], as: Iterable[ZManaged[R, E, A]])(
    f: (A, A) => A
  ): ZManaged[R, E, A] =
    as.foldLeft[ZManaged[R, E, A]](a) { (l, r) =>
      l.zip(r).map(f.tupled)
    }

  /**
   * Reduces an `Iterable[IO]` to a single `IO`, working in parallel.
   */
  final def reduceAllPar[R, E, A](a: ZManaged[R, E, A], as: Iterable[ZManaged[R, E, A]])(
    f: (A, A) => A
  ): ZManaged[R, E, A] =
    as.foldLeft[ZManaged[R, E, A]](a) { (l, r) =>
      l.zipPar(r).map(f.tupled)
    }

  /**
   * Reduces an `Iterable[IO]` to a single `IO`, working in parallel.
   *
   * Unlike `mergeAllPar`, this method will use at most up to `n` fibers.
   *
   * This is not implemented in terms of ZIO.foreach / ZManaged.zipWithPar as otherwise all reservation phases would always run, causing unnecessary work
   */
  final def reduceAllParN[R, E, A](
    n: Long
  )(
    a1: ZManaged[R, E, A],
    as: Iterable[ZManaged[R, E, A]]
  )(
    f: (A, A) => A
  ): ZManaged[R, E, A] =
    ZManaged[R, E, A] {
      Ref.make[List[Exit[_, _] => ZIO[R, Nothing, Any]]](Nil).map { finalizers =>
        Reservation(
          Queue.unbounded[(ZManaged[R, E, A], Promise[E, A])].flatMap { queue =>
            val worker = queue.take.flatMap {
              case (a, prom) =>
                ZIO.uninterruptibleMask { restore =>
                  a.reserve
                    .flatMap(res => finalizers.update(res.release :: _).as(res))
                    .flatMap(res => restore(res.acquire))
                }.foldCauseM(
                  _.failureOrCause.fold(prom.fail, prom.halt),
                  prom.succeed
                )
            }
            ZIO.foreach(1L to n)(_ => worker.forever.fork).flatMap {
              fibers =>
                (for {
                  proms <- ZIO.foreach(as) { a =>
                            for {
                              prom <- Promise.make[E, A]
                              _    <- queue.offer((a, prom))
                            } yield prom
                          }
                  zero = ZIO.uninterruptibleMask { restore =>
                    a1.reserve
                      .flatMap(res => finalizers.update(res.release :: _).as(res))
                      .flatMap(res => restore(res.acquire))
                  }
                  result <- proms.foldLeft[ZIO[R, E, A]](zero) { (acc, a) =>
                             acc.zip(a.await).map(f.tupled)
                           }
                } yield result).ensuring((queue.shutdown *> ZIO.foreach_(fibers)(_.interrupt)).uninterruptible)
            }
          },
          exitU =>
            for {
              fs    <- finalizers.get
              exits <- ZIO.foreach(fs)(_(exitU).run)
            } yield Exit.collectAllPar(exits)
        )
      }
    }

  /**
   * Requires that the given `ZManaged[E, Option[A]]` contain a value. If there is no
   * value, then the specified error will be raised.
   */
  final def require[R, E, A](error: E): ZManaged[R, E, Option[A]] => ZManaged[R, E, A] =
    (zManaged: ZManaged[R, E, Option[A]]) => zManaged.flatMap(_.fold[ZManaged[R, E, A]](fail(error))(succeed))

  /**
   * Lifts a pure `Reservation[R, E, A]` into `ZManaged[R, E, A]`
   */
  final def reserve[R, E, A](reservation: Reservation[R, E, A]): ZManaged[R, E, A] =
    ZManaged(ZIO.succeed(reservation))

  final def sandbox[R, E, A](v: ZManaged[R, E, A]): ZManaged[R, Cause[E], A] =
    v.sandbox

  /**
   *  Alias for [[ZManaged.collectAll]]
   */
  final def sequence[R, E, A1, A2](ms: Iterable[ZManaged[R, E, A2]]): ZManaged[R, E, List[A2]] =
    collectAll[R, E, A1, A2](ms)

  /**
   *  Alias for [[ZManaged.collectAllPar]]
   */
  final def sequencePar[R, E, A](as: Iterable[ZManaged[R, E, A]]): ZManaged[R, E, List[A]] =
    collectAllPar[R, E, A](as)

  /**
   *  Alias for [[ZManaged.collectAllParN]]
   */
  final def sequenceParN[R, E, A](n: Int)(as: Iterable[ZManaged[R, E, A]]): ZManaged[R, E, List[A]] =
    collectAllParN[R, E, A](n)(as)

  /**
   * Lifts a strict, pure value into a Managed.
   */
  final def succeed[R, A](r: A): ZManaged[R, Nothing, A] =
    ZManaged(IO.succeed(Reservation(IO.succeed(r), _ => IO.unit)))

  @deprecated("use effectTotal", "1.0.0")
  final def succeedLazy[R, A](r: => A): ZManaged[R, Nothing, A] =
    effectTotal(r)

  /**
   * Returns a lazily constructed Managed.
   */
  final def suspend[R, E, A](zManaged: => ZManaged[R, E, A]): ZManaged[R, E, A] =
    flatten(effectTotal(zManaged))

  /**
   * Returns an effectful function that merely swaps the elements in a `Tuple2`.
   */
  final def swap[R, E, A, B](implicit ev: R <:< (A, B)): ZManaged[R, E, (B, A)] = fromFunction(_.swap)

  /**
   * Alias for [[ZManaged.foreach]]
   */
  final def traverse[R, E, A1, A2](as: Iterable[A1])(f: A1 => ZManaged[R, E, A2]): ZManaged[R, E, List[A2]] =
    foreach[R, E, A1, A2](as)(f)

  /**
   * Alias for [[ZManaged.foreach_]]
   */
  final def traverse_[R, E, A](as: Iterable[A])(f: A => ZManaged[R, E, _]): ZManaged[R, E, Unit] =
    foreach_[R, E, A](as)(f)

  /**
   * Alias for [[ZManaged.foreachPar]]
   */
  final def traversePar[R, E, A1, A2](
    as: Iterable[A1]
  )(
    f: A1 => ZManaged[R, E, A2]
  ): ZManaged[R, E, List[A2]] =
    foreachPar[R, E, A1, A2](as)(f)

  /**
   * Alias for [[ZManaged.foreachPar_]]
   */
  final def traversePar_[R, E, A](as: Iterable[A])(f: A => ZManaged[R, E, _]): ZManaged[R, E, Unit] =
    foreachPar_[R, E, A](as)(f)

  /**
   * Alias for [[ZManaged.foreachParN]]
   */
  final def traverseParN[R, E, A1, A2](
    n: Int
  )(
    as: Iterable[A1]
  )(
    f: A1 => ZManaged[R, E, A2]
  ): ZManaged[R, E, List[A2]] =
    foreachParN[R, E, A1, A2](n)(as)(f)

  /**
   * Alias for [[ZManaged.foreachParN_]]
   */
  final def traverseParN_[R, E, A](
    n: Int
  )(
    as: Iterable[A]
  )(
    f: A => ZManaged[R, E, Any]
  ): ZManaged[R, E, Unit] =
    foreachParN_[R, E, A](n)(as)(f)

  /**
   * Returns the effect resulting from mapping the success of this effect to unit.
   */
  final val unit: ZManaged[Any, Nothing, Unit] =
    ZManaged.succeed(())

  /**
   * The inverse operation to `sandbox`. Submerges the full cause of failure.
   */
  final def unsandbox[R, E, A](v: ZManaged[R, Cause[E], A]): ZManaged[R, E, A] =
    v.catchAll(halt)

  /**
   * Unwraps a `ZManaged` that is inside a `ZIO`.
   */
  final def unwrap[R, E, A](fa: ZIO[R, E, ZManaged[R, E, A]]): ZManaged[R, E, A] =
    ZManaged.fromEffect(fa).flatten

  /**
   * The moral equivalent of `if (p) exp`
   */
  final def when[R, E](b: Boolean)(zManaged: ZManaged[R, E, _]): ZManaged[R, E, Unit] =
    if (b) zManaged.unit else unit

  /**
   * Runs an effect when the supplied `PartialFunction` matches for the given value, otherwise does nothing.
   */
  final def whenCase[R, E, A](a: A)(pf: PartialFunction[A, ZManaged[R, E, _]]): ZManaged[R, E, Unit] =
    pf.applyOrElse(a, (_: A) => unit).unit

  /**
   * Runs an effect when the supplied `PartialFunction` matches for the given effectful value, otherwise does nothing.
   */
  final def whenCaseM[R, E, A](a: ZManaged[R, E, A])(pf: PartialFunction[A, ZManaged[R, E, _]]): ZManaged[R, E, Unit] =
    a.flatMap(whenCase(_)(pf))

  /**
   * The moral equivalent of `if (p) exp` when `p` has side-effects
   */
  final def whenM[R, E](b: ZManaged[R, E, Boolean])(zManaged: ZManaged[R, E, _]): ZManaged[R, E, Unit] =
    b.flatMap(b => if (b) zManaged.unit else unit)

}<|MERGE_RESOLUTION|>--- conflicted
+++ resolved
@@ -339,37 +339,18 @@
    */
   final def fork: ZManaged[R, Nothing, Fiber[E, A]] =
     ZManaged {
-      //def log(text: String): UIO[Unit] = UIO(println(text))
-
       for {
         finalizer <- Ref.make[Exit[_, _] => ZIO[R, Nothing, Any]](_ => UIO.unit)
         // The reservation phase of the new `ZManaged` runs uninterruptibly;
         // so to make sure the acquire phase of the original `ZManaged` runs
         // interruptibly, we need to create an interruptible hole in the region.
-<<<<<<< HEAD
-        fiber <- self.reserve
-                  .tap(reservation => finalizer.set(reservation.release))
-                  .flatMap(reservation => ZIO.interruptible(reservation.acquire)) // TODO: Not quite precise
-                  .fork
+        fiber <- ZIO.interruptibleMask { restore =>
+                   restore(self.reserve.tap(r => finalizer.set(r.release))) >>= (_.acquire)
+                 }.fork
       } yield Reservation(
         acquire = UIO.succeed(fiber),
-        release = fiber.interrupt *> ZIO.flatten(finalizer.get)
+        release = e => fiber.interrupt *> finalizer.get.flatMap(f => f(e))
       )
-=======
-        fiber <- ZIO.interruptibleMask { restore =>
-                  restore {
-                    for {
-                      reservation <- self.reserve
-                      _           <- finalizer.set(reservation.release)
-                    } yield reservation
-                  } >>= (_.acquire)
-                }.fork
-        reservation = Reservation(
-          acquire = UIO.succeed(fiber),
-          release = e => fiber.interrupt *> finalizer.get.flatMap(f => f(e))
-        )
-      } yield reservation
->>>>>>> d3e263b6
     }
 
   /**
