--- conflicted
+++ resolved
@@ -72,7 +72,7 @@
   /**
    * @see See [[zio.ZIO.children]]
    */
-  final def children: UIO[IndexedSeq[Fiber[Any, Any]]] = ZIO.children
+  final def children: UIO[Set[Fiber[Any, Any]]] = ZIO.children
 
   /**
    * @see See [[zio.ZIO.collectAll]]
@@ -480,33 +480,6 @@
   final def succeedLazy[A](a: => A): UIO[A] =
     effectTotal(a)
 
-<<<<<<< HEAD
-=======
-  /**
-   * @see See [[zio.ZIO.interruptChildren]]
-   */
-  final def interruptChildren[E, A](io: IO[E, A]): IO[E, A] =
-    ZIO.interruptChildren(io)
-
-  /**
-   * @see See [[zio.ZIO.supervised]]
-   */
-  final def supervised[E, A](io: IO[E, A]): IO[E, A] =
-    ZIO.supervised(io)
-
-  /**
-   * @see See [[zio.ZIO.handleChildrenWith]]
-   */
-  final def handleChildrenWith[E, A](io: IO[E, A])(supervisor: IndexedSeq[Fiber[Any, Any]] => UIO[Any]): IO[E, A] =
-    ZIO.handleChildrenWith(io)(supervisor)
-
-  /**
-   * @see See [[zio.ZIO.superviseStatus]]
-   */
-  final def superviseStatus[E, A](status: SuperviseStatus)(io: IO[E, A]): IO[E, A] =
-    ZIO.superviseStatus(status)(io)
-
->>>>>>> aab9b41b
   @deprecated("use effectSuspendTotal", "1.0.0")
   final def suspend[E, A](io: => IO[E, A]): IO[E, A] =
     ZIO.suspend(io)
