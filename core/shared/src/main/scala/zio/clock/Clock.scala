/*
 * Copyright 2017-2020 John A. De Goes and the ZIO Contributors
 *
 * Licensed under the Apache License, Version 2.0 (the "License");
 * you may not use this file except in compliance with the License.
 * You may obtain a copy of the License at
 *
 *     http://www.apache.org/licenses/LICENSE-2.0
 *
 * Unless required by applicable law or agreed to in writing, software
 * distributed under the License is distributed on an "AS IS" BASIS,
 * WITHOUT WARRANTIES OR CONDITIONS OF ANY KIND, either express or implied.
 * See the License for the specific language governing permissions and
 * limitations under the License.
 */

package zio.clock

import java.time.{ Instant, OffsetDateTime, ZoneId }
import java.time.{ Instant, OffsetDateTime, ZoneId }
import java.util.concurrent.TimeUnit

import zio.duration.Duration
<<<<<<< HEAD
=======
import zio.internal.{ Scheduler => IScheduler }
>>>>>>> 8bca4032
import zio.scheduler.Scheduler
import zio.{ Has, IO, UIO, ZIO, ZLayer }

object Clock extends Serializable {
  trait Service extends Serializable {
    def currentTime(unit: TimeUnit): UIO[Long]
    def currentDateTime: UIO[OffsetDateTime]
    val nanoTime: UIO[Long]
    def sleep(duration: Duration): UIO[Unit]
  }

  val live: ZLayer[Scheduler, Nothing, Clock] = ZLayer.fromService { (scheduler: Scheduler.Service) =>
    Has(new Service {
      def currentTime(unit: TimeUnit): UIO[Long] =
        IO.effectTotal(System.currentTimeMillis).map(l => unit.convert(l, TimeUnit.MILLISECONDS))

      val nanoTime: UIO[Long] = IO.effectTotal(System.nanoTime)

      def sleep(duration: Duration): UIO[Unit] =
        ZIO.effectAsyncInterrupt[Any, Nothing, Unit] { k =>
          val canceler = scheduler.schedule(() => k(ZIO.unit), duration)

          Left(ZIO.effectTotal(canceler()))
        }

      def currentDateTime: ZIO[Any, Nothing, OffsetDateTime] =
        for {
          millis <- currentTime(TimeUnit.MILLISECONDS)
          zone   <- ZIO.effectTotal(ZoneId.systemDefault)
        } yield OffsetDateTime.ofInstant(Instant.ofEpochMilli(millis), zone)

    })
  }
}<|MERGE_RESOLUTION|>--- conflicted
+++ resolved
@@ -21,10 +21,6 @@
 import java.util.concurrent.TimeUnit
 
 import zio.duration.Duration
-<<<<<<< HEAD
-=======
-import zio.internal.{ Scheduler => IScheduler }
->>>>>>> 8bca4032
 import zio.scheduler.Scheduler
 import zio.{ Has, IO, UIO, ZIO, ZLayer }
 
