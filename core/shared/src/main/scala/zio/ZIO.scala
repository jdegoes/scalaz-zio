/*
 * Copyright 2017-2020 John A. De Goes and the ZIO Contributors
 *
 * Licensed under the Apache License, Version 2.0 (the "License");
 * you may not use this file except in compliance with the License.
 * You may obtain a copy of the License at
 *
 *     http://www.apache.org/licenses/LICENSE-2.0
 *
 * Unless required by applicable law or agreed to in writing, software
 * distributed under the License is distributed on an "AS IS" BASIS,
 * WITHOUT WARRANTIES OR CONDITIONS OF ANY KIND, either express or implied.
 * See the License for the specific language governing permissions and
 * limitations under the License.
 */

package zio

import scala.concurrent.ExecutionContext
import scala.reflect.ClassTag
import scala.util.{ Failure, Success }

import zio.clock.Clock
import zio.duration._
import zio.internal.tracing.{ ZIOFn, ZIOFn1, ZIOFn2 }
import zio.internal.{ Executor, Platform }
import zio.{ TracingStatus => TracingS }

/**
 * A `ZIO[R, E, A]` value is an immutable value that lazily describes a
 * workflow or job. The workflow requires some environment `R`, and may fail
 * with an error of type `E`, or succeed with a value of type `A`.
 *
 * These lazy workflows, referred to as _effects_, can be informally thought
 * of as functions in the form:
 *
 * {{{
 * R => Either[E, A]
 * }}}
 *
 * ZIO effects model resourceful interaction with the outside world, including
 * synchronous, asynchronous, concurrent, and parallel interaction.
 *
 * ZIO effects use a fiber-based concurrency model, with built-in support for
 * scheduling, fine-grained interruption, structured concurrency, and high scalability.
 *
 * To run an effect, you need a `Runtime`, which is capable of executing effects.
 * Runtimes bundle a thread pool together with the environment that effects need.
 */
sealed trait ZIO[-R, +E, +A] extends Serializable with ZIOPlatformSpecific[R, E, A] { self =>

  /**
   * Sequentially zips this effect with the specified effect, combining the
   * results into a tuple.
   */
  final def &&&[R1 <: R, E1 >: E, B](that: ZIO[R1, E1, B]): ZIO[R1, E1, (A, B)] =
    self.zipWith(that)((a, b) => (a, b))

  /**
   * Returns an effect that executes both this effect and the specified effect,
   * in parallel, returning result of provided effect. If either side fails,
   * then the other side will be interrupted, interrupted the result.
   */
  final def &>[R1 <: R, E1 >: E, B](that: ZIO[R1, E1, B]): ZIO[R1, E1, B] =
    self.zipWithPar(that)((_, b) => b)

  /**
   * Splits the environment, providing the first part to this effect and the
   * second part to that effect.
   */
  final def ***[R1, E1 >: E, B](that: ZIO[R1, E1, B]): ZIO[(R, R1), E1, (A, B)] =
    (ZIO.first[R, R1] >>> self) &&& (ZIO.second[R, R1] >>> that)

  /**
   * A variant of `flatMap` that ignores the value produced by this effect.
   */
  final def *>[R1 <: R, E1 >: E, B](that: => ZIO[R1, E1, B]): ZIO[R1, E1, B] =
    self.flatMap(new ZIO.ZipRightFn(() => that))

  /**
   * Depending on provided environment, returns either this one or the other
   * effect lifted in `Left` or `Right`, respectively.
   */
  final def +++[R1, B, E1 >: E](that: ZIO[R1, E1, B]): ZIO[Either[R, R1], E1, Either[A, B]] =
    ZIO.accessM[Either[R, R1]](_.fold(self.provide(_).map(Left(_)), that.provide(_).map(Right(_))))

  /**
   * Returns an effect that executes both this effect and the specified effect,
   * in parallel, this effect result returned. If either side fails,
   * then the other side will be interrupted, interrupted the result.
   */
  final def <&[R1 <: R, E1 >: E, B](that: ZIO[R1, E1, B]): ZIO[R1, E1, A] =
    self.zipWithPar(that)((a, _) => a)

  /**
   * Returns an effect that executes both this effect and the specified effect,
   * in parallel, combining their results into a tuple. If either side fails,
   * then the other side will be interrupted, interrupted the result.
   */
  final def <&>[R1 <: R, E1 >: E, B](that: ZIO[R1, E1, B]): ZIO[R1, E1, (A, B)] =
    self.zipWithPar(that)((a, b) => (a, b))

  /**
   * Sequences the specified effect after this effect, but ignores the
   * value produced by the effect.
   */
  final def <*[R1 <: R, E1 >: E, B](that: => ZIO[R1, E1, B]): ZIO[R1, E1, A] =
    self.flatMap(new ZIO.ZipLeftFn(() => that))

  /**
   * Alias for `&&&`.
   */
  final def <*>[R1 <: R, E1 >: E, B](that: ZIO[R1, E1, B]): ZIO[R1, E1, (A, B)] =
    self &&& that

  /**
   * A symbolic alias for `orElseEither`.
   */
  final def <+>[R1 <: R, E1, B](that: => ZIO[R1, E1, B])(implicit ev: CanFail[E]): ZIO[R1, E1, Either[A, B]] =
    self.orElseEither(that)

  /**
   * Operator alias for `compose`.
   */
  final def <<<[R1, E1 >: E](that: ZIO[R1, E1, R]): ZIO[R1, E1, A] =
    that >>> self

  /**
   * Operator alias for `orElse`.
   */
  final def <>[R1 <: R, E2, A1 >: A](that: => ZIO[R1, E2, A1])(implicit ev: CanFail[E]): ZIO[R1, E2, A1] =
    orElse(that)

  /**
   * A symbolic alias for `raceEither`.
   */
  final def <|>[R1 <: R, E1 >: E, B](that: ZIO[R1, E1, B]): ZIO[R1, E1, Either[A, B]] =
    self.raceEither(that)

  /**
   * Alias for `flatMap`.
   *
   * {{{
   * val parsed = readFile("foo.txt") >>= parseFile
   * }}}
   */
  final def >>=[R1 <: R, E1 >: E, B](k: A => ZIO[R1, E1, B]): ZIO[R1, E1, B] = flatMap(k)

  /**
   * Operator alias for `andThen`.
   */
  final def >>>[E1 >: E, B](that: ZIO[A, E1, B]): ZIO[R, E1, B] =
    self.flatMap(that.provide)

  /**
   * Depending on provided environment returns either this one or the other effect.
   */
  final def |||[R1, E1 >: E, A1 >: A](that: ZIO[R1, E1, A1]): ZIO[Either[R, R1], E1, A1] =
    ZIO.accessM(_.fold(self.provide, that.provide))

  /**
   * Returns an effect that submerges the error case of an `Either` into the
   * `ZIO`. The inverse operation of `ZIO.either`.
   */
  final def absolve[E1 >: E, B](implicit ev: A <:< Either[E1, B]): ZIO[R, E1, B] =
    ZIO.absolve(self.map(ev))

  /**
   * Attempts to convert defects into a failure, throwing away all information
   * about the cause of the failure.
   */
  final def absorb(implicit ev: E <:< Throwable): ZIO[R, Throwable, A] =
    absorbWith(ev)

  /**
   * Attempts to convert defects into a failure, throwing away all information
   * about the cause of the failure.
   */
  final def absorbWith(f: E => Throwable): ZIO[R, Throwable, A] =
    self.sandbox
      .foldM(
        cause => ZIO.fail(cause.squashWith(f)),
        ZIO.succeedNow
      )

  final def andThen[E1 >: E, B](that: ZIO[A, E1, B]): ZIO[R, E1, B] =
    self >>> that

  /**
   * Maps the success value of this effect to the specified constant value.
   */
  final def as[B](b: => B): ZIO[R, E, B] = self.flatMap(new ZIO.ConstZIOFn(() => b))

  /**
   * Maps the success value of this effect to a service.
   */
  final def asService[A1 >: A: Tag]: ZIO[R, E, Has[A1]] =
    map(Has(_))

  /**
   * Maps the success value of this effect to an optional value.
   */
  final def asSome: ZIO[R, E, Option[A]] =
    map(Some(_))

  /**
   * Maps the error value of this effect to an optional value.
   */
  final def asSomeError: ZIO[R, Option[E], A] =
    mapError(Some(_))

  /**
   * Returns a new effect that will not succeed with its value before first
   * waiting for the end of all child fibers forked by the effect.
   */
  final def awaitAllChildren: ZIO[R, E, A] = ensuringChildren(Fiber.awaitAll(_))

  /**
   * Returns an effect whose failure and success channels have been mapped by
   * the specified pair of functions, `f` and `g`.
   */
  final def bimap[E2, B](f: E => E2, g: A => B)(implicit ev: CanFail[E]): ZIO[R, E2, B] =
    foldM(e => ZIO.fail(f(e)), a => ZIO.succeedNow(g(a)))

  /**
   * Shorthand for the uncurried version of `ZIO.bracket`.
   */
  final def bracket[R1 <: R, E1 >: E, B](
    release: A => URIO[R1, Any],
    use: A => ZIO[R1, E1, B]
  ): ZIO[R1, E1, B] = ZIO.bracket(self, release, use)

  /**
   * Shorthand for the curried version of `ZIO.bracket`.
   */
  final def bracket: ZIO.BracketAcquire[R, E, A] = ZIO.bracket(self)

  /**
   * A less powerful variant of `bracket` where the resource acquired by this
   * effect is not needed.
   */
  final def bracket_[R1 <: R, E1 >: E]: ZIO.BracketAcquire_[R1, E1] =
    new ZIO.BracketAcquire_(self)

  /**
   * Uncurried version. Doesn't offer curried syntax and has worse
   * type-inference characteristics, but it doesn't allocate intermediate
   * [[zio.ZIO.BracketAcquire_]] and [[zio.ZIO.BracketRelease_]] objects.
   */
  final def bracket_[R1 <: R, E1 >: E, B](
    release: URIO[R1, Any],
    use: ZIO[R1, E1, B]
  ): ZIO[R1, E1, B] =
    ZIO.bracket(self, (_: A) => release, (_: A) => use)

  /**
   * Shorthand for the uncurried version of `ZIO.bracketExit`.
   */
  final def bracketExit[R1 <: R, E1 >: E, B](
    release: (A, Exit[E1, B]) => URIO[R1, Any],
    use: A => ZIO[R1, E1, B]
  ): ZIO[R1, E1, B] = ZIO.bracketExit(self, release, use)

  /**
   * Shorthand for the curried version of `ZIO.bracketExit`.
   */
  final def bracketExit: ZIO.BracketExitAcquire[R, E, A] = ZIO.bracketExit(self)

  /**
   * Executes the release effect only if there was an error.
   */
  final def bracketOnError[R1 <: R, E1 >: E, B](
    release: A => URIO[R1, Any]
  )(use: A => ZIO[R1, E1, B]): ZIO[R1, E1, B] =
    ZIO.bracketExit(self)((a: A, eb: Exit[E1, B]) =>
      eb match {
        case Exit.Failure(_) => release(a)
        case _               => ZIO.unit
      }
    )(use)

  /**
   * Returns an effect that, if evaluated, will return the cached result of
   * this effect. Cached results will expire after `timeToLive` duration.
   */
  final def cached(timeToLive: Duration): ZIO[R with Clock, Nothing, IO[E, A]] = {

    def compute(start: Long): ZIO[R with Clock, Nothing, Option[(Long, Promise[E, A])]] =
      for {
        p <- Promise.make[E, A]
        _ <- self.to(p)
      } yield Some((start + timeToLive.toNanos, p))

    def get(cache: RefM[Option[(Long, Promise[E, A])]]): ZIO[R with Clock, E, A] =
      ZIO.uninterruptibleMask { restore =>
        clock.nanoTime.flatMap { time =>
          cache.updateSomeAndGet {
            case None                              => compute(time)
            case Some((end, _)) if end - time <= 0 => compute(time)
          }.flatMap(a => restore(a.get._2.await))
        }
      }

    for {
      r     <- ZIO.environment[R with Clock]
      cache <- RefM.make[Option[(Long, Promise[E, A])]](None)
    } yield get(cache).provide(r)
  }

  /**
   * Recovers from all errors.
   *
   * {{{
   * openFile("config.json").catchAll(_ => IO.succeed(defaultConfig))
   * }}}
   */
  final def catchAll[R1 <: R, E2, A1 >: A](h: E => ZIO[R1, E2, A1])(implicit ev: CanFail[E]): ZIO[R1, E2, A1] =
    self.foldM[R1, E2, A1](h, new ZIO.SucceedFn(h))

  /**
   * A version of `catchAll` that gives you the (optional) trace of the error.
   */
  final def catchAllTrace[R1 <: R, E2, A1 >: A](
    h: ((E, Option[ZTrace])) => ZIO[R1, E2, A1]
  )(implicit ev: CanFail[E]): ZIO[R1, E2, A1] =
    self.foldTraceM[R1, E2, A1](h, new ZIO.SucceedFn(h))

  /**
   * Recovers from all errors with provided Cause.
   *
   * {{{
   * openFile("config.json").catchAllCause(_ => IO.succeed(defaultConfig))
   * }}}
   *
   * @see [[absorb]], [[sandbox]], [[mapErrorCause]] - other functions that can recover from defects
   */
  final def catchAllCause[R1 <: R, E2, A1 >: A](h: Cause[E] => ZIO[R1, E2, A1]): ZIO[R1, E2, A1] =
    self.foldCauseM[R1, E2, A1](h, new ZIO.SucceedFn(h))

  /**
   * Recovers from all defects with provided function.
   *
   * {{{
   * effect.catchSomeDefect(_ => backup())
   * }}}
   *
   * '''WARNING''': There is no sensible way to recover from defects. This
   * method should be used only at the boundary between ZIO and an external
   * system, to transmit information on a defect for diagnostic or explanatory
   * purposes.
   */
  final def catchAllDefect[R1 <: R, E1 >: E, A1 >: A](h: Throwable => ZIO[R1, E1, A1]): ZIO[R1, E1, A1] =
    catchSomeDefect { case t => h(t) }

  /**
   * Recovers from some or all of the error cases.
   *
   * {{{
   * openFile("data.json").catchSome {
   *   case _: FileNotFoundException => openFile("backup.json")
   * }
   * }}}
   */
  final def catchSome[R1 <: R, E1 >: E, A1 >: A](
    pf: PartialFunction[E, ZIO[R1, E1, A1]]
  )(implicit ev: CanFail[E]): ZIO[R1, E1, A1] = {
    def tryRescue(c: Cause[E]): ZIO[R1, E1, A1] =
      c.failureOrCause.fold(t => pf.applyOrElse(t, (_: E) => ZIO.halt(c)), ZIO.halt(_))

    self.foldCauseM[R1, E1, A1](ZIOFn(pf)(tryRescue), new ZIO.SucceedFn(pf))
  }

  /**
   * A version of `catchSome` that gives you the (optional) trace of the error.
   */
  final def catchSomeTrace[R1 <: R, E1 >: E, A1 >: A](
    pf: PartialFunction[(E, Option[ZTrace]), ZIO[R1, E1, A1]]
  )(implicit ev: CanFail[E]): ZIO[R1, E1, A1] = {
    def tryRescue(c: Cause[E]): ZIO[R1, E1, A1] =
      c.failureTraceOrCause.fold(t => pf.applyOrElse(t, (_: (E, Option[ZTrace])) => ZIO.halt(c)), ZIO.halt(_))

    self.foldCauseM[R1, E1, A1](ZIOFn(pf)(tryRescue), new ZIO.SucceedFn(pf))
  }

  /**
   * Recovers from some or all of the error cases with provided cause.
   *
   * {{{
   * openFile("data.json").catchSomeCause {
   *   case c if (c.interrupted) => openFile("backup.json")
   * }
   * }}}
   */
  final def catchSomeCause[R1 <: R, E1 >: E, A1 >: A](
    pf: PartialFunction[Cause[E], ZIO[R1, E1, A1]]
  ): ZIO[R1, E1, A1] = {
    def tryRescue(c: Cause[E]): ZIO[R1, E1, A1] =
      pf.applyOrElse(c, (_: Cause[E]) => ZIO.halt(c))

    self.foldCauseM[R1, E1, A1](ZIOFn(pf)(tryRescue), new ZIO.SucceedFn(pf))
  }

  /**
   * Recovers from some or all of the defects with provided partial function.
   *
   * {{{
   * effect.catchSomeDefect {
   *   case _: SecurityException => backup()
   * }
   * }}}
   *
   * '''WARNING''': There is no sensible way to recover from defects. This
   * method should be used only at the boundary between ZIO and an external
   * system, to transmit information on a defect for diagnostic or explanatory
   * purposes.
   */
  final def catchSomeDefect[R1 <: R, E1 >: E, A1 >: A](
    pf: PartialFunction[Throwable, ZIO[R1, E1, A1]]
  ): ZIO[R1, E1, A1] =
    unrefineWith(pf)(ZIO.fail(_)).catchAll(identity)

  /**
   * Returns an effect that succeeds with the cause of failure of this effect,
   * or `Cause.empty` if the effect did not succeed.
   */
  final def cause: URIO[R, Cause[E]] = self.foldCause(c => c, _ => Cause.empty)

  /**
   * Fail with `e` if the supplied `PartialFunction` does not match, otherwise
   * succeed with the returned value.
   */
  final def collect[E1 >: E, B](e: => E1)(pf: PartialFunction[A, B]): ZIO[R, E1, B] =
    collectM(e)(pf.andThen(ZIO.succeedNow(_)))

  /**
   * Fail with `e` if the supplied `PartialFunction` does not match, otherwise
   * continue with the returned value.
   */
  final def collectM[R1 <: R, E1 >: E, B](e: => E1)(pf: PartialFunction[A, ZIO[R1, E1, B]]): ZIO[R1, E1, B] =
    self.flatMap(v => pf.applyOrElse[A, ZIO[R1, E1, B]](v, _ => ZIO.fail(e)))

  final def compose[R1, E1 >: E](that: ZIO[R1, E1, R]): ZIO[R1, E1, A] = self <<< that

  /**
   * Returns an effect that is delayed from this effect by the specified
   * [[zio.duration.Duration]].
   */
  final def delay(duration: Duration): ZIO[R with Clock, E, A] =
    clock.sleep(duration) *> self

  /**
   * Returns an effect whose interruption will be disconnected from the
   * fiber's own interruption, being performed in the background without
   * slowing down the fiber's interruption.
   *
   * This method is useful to create "fast interrupting" effects. For
   * example, if you call this on a bracketed effect, then even if the
   * effect is "stuck" in acquire or release, its interruption will return
   * immediately, while the acquire / release are performed in the
   * background.
   *
   * See timeout and race for other applications.
   */
  final def disconnect: ZIO[R, E, A] =
    ZIO.uninterruptibleMask(restore =>
      for {
        id    <- ZIO.fiberId
        fiber <- restore(self).forkDaemon
        a     <- restore(fiber.join).onInterrupt(fiber.interruptAs(id).forkDaemon)
      } yield a
    )

  /**
   * Repeats this effect until its result satisfies the specified predicate.
   */
  final def doUntil(f: A => Boolean): ZIO[R, E, A] =
    repeat(Schedule.doUntil(f))

  /**
   * Repeats this effect until its result is equal to the predicate.
   */
  final def doUntilEquals[A1 >: A](a: => A1): ZIO[R, E, A1] =
    repeat(Schedule.doUntilEquals(a))

  /**
   * Repeats this effect until its result satisfies the specified effectful predicate.
   */
  final def doUntilM(f: A => UIO[Boolean]): ZIO[R, E, A] =
    repeat(Schedule.doUntilM(f))

  /**
   * Repeats this effect while its result satisfies the specified predicate.
   */
  final def doWhile(f: A => Boolean): ZIO[R, E, A] =
    repeat(Schedule.doWhile(f))

  /**
   * Repeats this effect for as long as the predicate is equal to its result.
   */
  final def doWhileEquals[A1 >: A](a: => A1): ZIO[R, E, A1] =
    repeat(Schedule.doWhileEquals(a))

  /**
   * Repeats this effect while its result satisfies the specified effectful predicate.
   */
  final def doWhileM(f: A => UIO[Boolean]): ZIO[R, E, A] =
    repeat(Schedule.doWhileM(f))

  /**
   * Returns an effect whose failure and success have been lifted into an
   * `Either`.The resulting effect cannot fail, because the failure case has
   * been exposed as part of the `Either` success case.
   *
   * This method is useful for recovering from `ZIO` effects that may fail.
   *
   * The error parameter of the returned `ZIO` is `Nothing`, since it is
   * guaranteed the `ZIO` effect does not model failure.
   */
  final def either(implicit ev: CanFail[E]): URIO[R, Either[E, A]] =
    self.foldM(ZIO.succeedLeft, ZIO.succeedRight)

  /**
   * Maps this effect to the default exit codes.
   */
  final def exitCode: URIO[R with console.Console, ExitCode] =
    self.foldCauseM(
      cause => console.putStrLn(cause.prettyPrint) as ExitCode.failure,
      _ => ZIO.succeedNow(ExitCode.success)
    )

  /**
   * Returns an effect that, if this effect _starts_ execution, then the
   * specified `finalizer` is guaranteed to begin execution, whether this effect
   * succeeds, fails, or is interrupted.
   *
   * For use cases that need access to the effect's result, see [[ZIO#onExit]].
   *
   * Finalizers offer very powerful guarantees, but they are low-level, and
   * should generally not be used for releasing resources. For higher-level
   * logic built on `ensuring`, see `ZIO#bracket`.
   */
  final def ensuring[R1 <: R](finalizer: URIO[R1, Any]): ZIO[R1, E, A] =
    ZIO.uninterruptibleMask(restore =>
      restore(self)
        .foldCauseM(
          cause1 =>
            finalizer.foldCauseM[R1, E, Nothing](
              cause2 => ZIO.halt(cause1 ++ cause2),
              _ => ZIO.halt(cause1)
            ),
          value =>
            finalizer.foldCauseM[R1, E, A](
              cause1 => ZIO.halt(cause1),
              _ => ZIO.succeedNow(value)
            )
        )
    )

  /**
   * Acts on the children of this fiber (collected into a single fiber),
   * guaranteeing the specified callback will be invoked, whether or not
   * this effect succeeds.
   */
  final def ensuringChild[R1 <: R](f: Fiber[Any, List[Any]] => ZIO[R1, Nothing, Any]): ZIO[R1, E, A] =
    ensuringChildren(children => f(Fiber.collectAll[Any, Any](children)))

  /**
   * Acts on the children of this fiber, guaranteeing the specified callback
   * will be invoked, whether or not this effect succeeds.
   */
  def ensuringChildren[R1 <: R](children: Chunk[Fiber.Runtime[Any, Any]] => ZIO[R1, Nothing, Any]): ZIO[R1, E, A] =
    Supervisor.track(true).flatMap(supervisor => self.supervised(supervisor).ensuring(supervisor.value >>= children))

  /**
   * Returns an effect that ignores errors and runs repeatedly until it eventually succeeds.
   */
  final def eventually(implicit ev: CanFail[E]): URIO[R, A] =
    self orElse eventually

  /**
   * Dies with specified `Throwable` if the predicate fails.
   */
  final def filterOrDie(p: A => Boolean)(t: => Throwable): ZIO[R, E, A] =
    self.filterOrElse_(p)(ZIO.die(t))

  /**
   * Dies with a [[java.lang.RuntimeException]] having the specified text message
   * if the predicate fails.
   */
  final def filterOrDieMessage(p: A => Boolean)(message: => String): ZIO[R, E, A] =
    self.filterOrElse_(p)(ZIO.dieMessage(message))

  /**
   * Applies `f` if the predicate fails.
   */
  final def filterOrElse[R1 <: R, E1 >: E, A1 >: A](p: A => Boolean)(f: A => ZIO[R1, E1, A1]): ZIO[R1, E1, A1] =
    self.flatMap {
      case v if !p(v) => f(v)
      case v          => ZIO.succeedNow(v)
    }

  /**
   * Supplies `zio` if the predicate fails.
   */
  final def filterOrElse_[R1 <: R, E1 >: E, A1 >: A](p: A => Boolean)(zio: => ZIO[R1, E1, A1]): ZIO[R1, E1, A1] =
    filterOrElse[R1, E1, A1](p)(_ => zio)

  /**
   * Fails with `e` if the predicate fails.
   */
  final def filterOrFail[E1 >: E](p: A => Boolean)(e: => E1): ZIO[R, E1, A] =
    filterOrElse_[R, E1, A](p)(ZIO.fail(e))

  /**
   * Returns an effect that races this effect with all the specified effects,
   * yielding the value of the first effect to succeed with a value.
   * Losers of the race will be interrupted immediately
   */
  final def firstSuccessOf[R1 <: R, E1 >: E, A1 >: A](rest: Iterable[ZIO[R1, E1, A1]]): ZIO[R1, E1, A1] =
    ZIO.firstSuccessOf(self, rest)

  /**
   * Returns an effect that models the execution of this effect, followed by
   * the passing of its value to the specified continuation function `k`,
   * followed by the effect that it returns.
   *
   * {{{
   * val parsed = readFile("foo.txt").flatMap(file => parseFile(file))
   * }}}
   */
  def flatMap[R1 <: R, E1 >: E, B](k: A => ZIO[R1, E1, B]): ZIO[R1, E1, B] =
    new ZIO.FlatMap(self, k)

  /**
   * Creates a composite effect that represents this effect followed by another
   * one that may depend on the error produced by this one.
   *
   * {{{
   * val parsed = readFile("foo.txt").flatMapError(error => logErrorToFile(error))
   * }}}
   */
  final def flatMapError[R1 <: R, E2](f: E => URIO[R1, E2])(implicit ev: CanFail[E]): ZIO[R1, E2, A] =
    flipWith(_ flatMap f)

  /**
   * Returns an effect that performs the outer effect first, followed by the
   * inner effect, yielding the value of the inner effect.
   *
   * This method can be used to "flatten" nested effects.
   **/
  final def flatten[R1 <: R, E1 >: E, B](implicit ev1: A <:< ZIO[R1, E1, B]): ZIO[R1, E1, B] =
    self.flatMap(a => ev1(a))

  /**
   * Returns an effect that swaps the error/success cases. This allows you to
   * use all methods on the error channel, possibly before flipping back.
   */
  final def flip: ZIO[R, A, E] =
    self.foldM(ZIO.succeedNow, ZIO.fail(_))

  /**
   *  Swaps the error/value parameters, applies the function `f` and flips the parameters back
   */
  final def flipWith[R1, A1, E1](f: ZIO[R, A, E] => ZIO[R1, A1, E1]): ZIO[R1, E1, A1] = f(self.flip).flip

  /**
   * Folds over the failure value or the success value to yield an effect that
   * does not fail, but succeeds with the value returned by the left or right
   * function passed to `fold`.
   */
  final def fold[B](failure: E => B, success: A => B)(implicit ev: CanFail[E]): URIO[R, B] =
    foldM(new ZIO.MapFn(failure), new ZIO.MapFn(success))

  /**
   * A more powerful version of `fold` that allows recovering from any kind of failure except interruptions.
   */
  final def foldCause[B](failure: Cause[E] => B, success: A => B): URIO[R, B] =
    foldCauseM(new ZIO.MapFn(failure), new ZIO.MapFn(success))

  /**
   * A more powerful version of `foldM` that allows recovering from any kind of failure except interruptions.
   */
  final def foldCauseM[R1 <: R, E2, B](
    failure: Cause[E] => ZIO[R1, E2, B],
    success: A => ZIO[R1, E2, B]
  ): ZIO[R1, E2, B] =
    new ZIO.Fold(self, failure, success)

  /**
   * Recovers from errors by accepting one effect to execute for the case of an
   * error, and one effect to execute for the case of success.
   *
   * This method has better performance than `either` since no intermediate
   * value is allocated and does not require subsequent calls to `flatMap` to
   * define the next effect.
   *
   * The error parameter of the returned `IO` may be chosen arbitrarily, since
   * it will depend on the `IO`s returned by the given continuations.
   */
  final def foldM[R1 <: R, E2, B](failure: E => ZIO[R1, E2, B], success: A => ZIO[R1, E2, B])(
    implicit ev: CanFail[E]
  ): ZIO[R1, E2, B] =
    foldCauseM(new ZIO.FoldCauseMFailureFn(failure), success)

  /**
   * A version of `foldM` that gives you the (optional) trace of the error.
   */
  final def foldTraceM[R1 <: R, E2, B](
    failure: ((E, Option[ZTrace])) => ZIO[R1, E2, B],
    success: A => ZIO[R1, E2, B]
  )(
    implicit ev: CanFail[E]
  ): ZIO[R1, E2, B] =
    foldCauseM(new ZIO.FoldCauseMFailureTraceFn(failure), success)

  /**
   * Repeats this effect forever (until the first error). For more sophisticated
   * schedules, see the `repeat` method.
   */
  final def forever: ZIO[R, E, Nothing] = self *> self.forever

  /**
   * The `fork` method can be used to launch a new "child" fiber, which executes
   * this effect concurrently. Instead of using this method directly, look for
   * other higher-level methods, such as `raceWith`, `zipPar`, and so forth.
   *
   * The `fork` method returns an effect that forks this effect into its own
   * separate "child" , returning the fiber immediately, without waiting for it
   * to begin executing the effect.
   *
   * The returned fiber can be used to interrupt the forked fiber, await its
   * result, or join the fiber. See [[zio.Fiber]] for more information.
   *
   * The newly-launched child fiber is attached to the parent fiber's scope.
   * This means when the parent fiber terminates, the child fiber will be
   * terminated as well, ensuring that no fibers leak. This behavior is called
   * "auto supervision", and if this behavior is not desired, you may use the
   * [[forkDaemon]] or [[forkIn]] methods.
   *
   * {{{
   * for {
   *   fiber <- subtask.fork
   *   // Do stuff...
   *   a <- fiber.join
   * } yield a
   * }}}
   */
  final def fork: URIO[R, Fiber.Runtime[E, A]] = new ZIO.Fork(self, None)

  final def forkIn(scope: ZScope[Any]): URIO[R, Fiber.Runtime[E, A]] = new ZIO.Fork(self, Some(scope))

  /**
   * Forks the effect into a new independent fiber, with the specified name.
   */
  final def forkAs(name: String): URIO[R, Fiber.Runtime[E, A]] =
    ZIO.uninterruptibleMask(restore => (Fiber.fiberName.set(Some(name)) *> restore(self)).fork)

  /**
   * Forks the effect into a new fiber attached to the global scope. Because the
   * new fiber is attached to the global scope, when the fiber executing the
   * returned effect terminates, the forked fiber will continue running.
   */
  final def forkDaemon: URIO[R, Fiber.Runtime[E, A]] = forkIn(ZScope.global)

  /**
   * Forks the fiber in a [[ZManaged]]. Using the [[ZManaged]] value will
   * execute the effect in the fiber, while ensuring its interruption when
   * the effect supplied to [[ZManaged#use]] completes.
   */
  final def forkManaged: ZManaged[R, Nothing, Fiber.Runtime[E, A]] = self.toManaged_.fork

  /**
   * Forks an effect that will be executed on the specified `ExecutionContext`.
   */
  final def forkOn(
    ec: ExecutionContext
  ): ZIO[R, E, Fiber.Runtime[E, A]] = self.on(ec).fork

  /**
   * Like fork but handles an error with the provided handler.
   */
  final def forkWithErrorHandler(handler: E => UIO[Unit]): URIO[R, Fiber.Runtime[E, A]] =
    onError(new ZIO.FoldCauseMFailureFn(handler)).fork

  /**
   * Unwraps the optional error, defaulting to the provided value.
   */
  final def flattenErrorOption[E1, E2 <: E1](default: E2)(implicit ev: E <:< Option[E1]): ZIO[R, E1, A] =
    self.mapError(e => ev(e).getOrElse(default))

  /**
   * Unwraps the optional success of this effect, but can fail with unit value.
   */
  final def get[B](implicit ev1: E <:< Nothing, ev2: A <:< Option[B]): ZIO[R, Unit, B] =
    ZIO.absolve(self.mapError(ev1)(CanFail).map(ev2(_).toRight(())))

  /**
   * Returns a successful effect with the head of the list if the list is
   * non-empty or fails with the error `None` if the list is empty.
   */
  final def head[B](implicit ev: A <:< List[B]): ZIO[R, Option[E], B] =
    self.foldM(
      e => ZIO.fail(Some(e)),
      a => ev(a).headOption.fold[ZIO[R, Option[E], B]](ZIO.fail(None))(ZIO.succeedNow)
    )

  /**
   * Returns a new effect that ignores the success or failure of this effect.
   */
  final def ignore: URIO[R, Unit] = self.fold(ZIO.unitFn, ZIO.unitFn)

  /**
   * Returns a new effect that will not succeed with its value before first
   * interrupting all child fibers forked by the effect.
   */
  final def interruptAllChildren: ZIO[R, E, A] = ensuringChildren(Fiber.interruptAll(_))

  /**
   * Returns a new effect that performs the same operations as this effect, but
   * interruptibly, even if composed inside of an uninterruptible region.
   *
   * Note that effects are interruptible by default, so this function only has
   * meaning if used within an uninterruptible region.
   *
   * WARNING: This operator "punches holes" into effects, allowing them to be
   * interrupted in unexpected places. Do not use this operator unless you know
   * exactly what you are doing. Instead, you should use [[ZIO.uninterruptibleMask]].
   */
  final def interruptible: ZIO[R, E, A] = interruptStatus(InterruptStatus.Interruptible)

  /**
   * Switches the interrupt status for this effect. If `true` is used, then the
   * effect becomes interruptible (the default), while if `false` is used, then
   * the effect becomes uninterruptible. These changes are compositional, so
   * they only affect regions of the effect.
   */
  final def interruptStatus(flag: InterruptStatus): ZIO[R, E, A] = new ZIO.InterruptStatus(self, flag)

  /**
   * Returns whether this effect is a failure.
   */
  final def isFailure: ZIO[R, Nothing, Boolean] =
    fold(_ => true, _ => false)

  /**
   * Returns whether this effect is a success.
   */
  final def isSuccess: ZIO[R, Nothing, Boolean] =
    fold(_ => false, _ => true)

  /**
   * Joins this effect with the specified effect.
   */
  final def join[R1, E1 >: E, A1 >: A](that: ZIO[R1, E1, A1]): ZIO[Either[R, R1], E1, A1] = self ||| that

  /**
   * Returns an effect which is guaranteed to be executed on the specified
   * executor. The specified effect will always run on the specified executor,
   * even in the presence of asynchronous boundaries.
   *
   * This is useful when an effect must be executed somewhere, for example:
   * on a UI thread, inside a client library's thread pool, inside a blocking
   * thread pool, inside a low-latency thread pool, or elsewhere.
   *
   * The `lock` function composes with the innermost `lock` taking priority.
   * Use of this method does not alter the execution semantics of other effects
   * composed with this one, making it easy to compositionally reason about
   * where effects are running.
   */
  final def lock(executor: Executor): ZIO[R, E, A] =
    ZIO.lock(executor)(self)

  /**
   * Returns an effect whose success is mapped by the specified `f` function.
   */
  def map[B](f: A => B): ZIO[R, E, B] = new ZIO.FlatMap(self, new ZIO.MapFn(f))

  /**
   * Returns an effect whose success is mapped by the specified side effecting
   * `f` function, translating any thrown exceptions into typed failed effects.
   */
  final def mapEffect[B](f: A => B)(implicit ev: E <:< Throwable): ZIO[R, Throwable, B] =
    foldM(e => ZIO.fail(ev(e)), a => ZIO.effect(f(a)))

  /**
   * Returns an effect with its error channel mapped using the specified
   * function. This can be used to lift a "smaller" error into a "larger"
   * error.
   */
  final def mapError[E2](f: E => E2)(implicit ev: CanFail[E]): ZIO[R, E2, A] =
    self.foldCauseM(new ZIO.MapErrorFn(f), new ZIO.SucceedFn(f))

  /**
   * Returns an effect with its full cause of failure mapped using the
   * specified function. This can be used to transform errors while
   * preserving the original structure of `Cause`.
   *
   * @see [[absorb]], [[sandbox]], [[catchAllCause]] - other functions for dealing with defects
   */
  final def mapErrorCause[E2](h: Cause[E] => Cause[E2]): ZIO[R, E2, A] =
    self.foldCauseM(new ZIO.MapErrorCauseFn(h), new ZIO.SucceedFn(h))

  /**
   * Returns an effect that, if evaluated, will return the lazily computed result
   * of this effect.
   */
  final def memoize: UIO[ZIO[R, E, A]] =
    for {
      promise  <- Promise.make[E, A]
      complete <- self.to(promise).once
    } yield complete *> promise.await

  /**
   * Returns a new effect where the error channel has been merged into the
   * success channel to their common combined type.
   */
  final def merge[A1 >: A](implicit ev1: E <:< A1, ev2: CanFail[E]): URIO[R, A1] =
    self.foldM(e => ZIO.succeedNow(ev1(e)), ZIO.succeedNow)

  /**
   * Requires the option produced by this value to be `None`.
   */
  final def none[B](implicit ev: A <:< Option[B]): ZIO[R, Option[E], Unit] =
    self.foldM(
      e => ZIO.fail(Some(e)),
      a => a.fold[ZIO[R, Option[E], Unit]](ZIO.succeedNow(()))(_ => ZIO.fail(None))
    )

  /**
   * Executes the effect on the specified `ExecutionContext` and then shifts back
   * to the default one.
   */
  final def on(ec: ExecutionContext): ZIO[R, E, A] =
    self.lock(Executor.fromExecutionContext(Int.MaxValue)(ec))

  /**
   * Returns an effect that will be executed at most once, even if it is
   * evaluated multiple times.
   */
  final def once: UIO[ZIO[R, E, Unit]] =
    Ref.make(true).map(ref => self.whenM(ref.getAndSet(false)))

  /**
   * Runs the specified effect if this effect fails, providing the error to the
   * effect if it exists. The provided effect will not be interrupted.
   */
  final def onError[R1 <: R](cleanup: Cause[E] => URIO[R1, Any]): ZIO[R1, E, A] =
    onExit {
      case Exit.Success(_)     => UIO.unit
      case Exit.Failure(cause) => cleanup(cause)
    }

  /**
   * Ensures that a cleanup functions runs, whether this effect succeeds,
   * fails, or is interrupted.
   */
  final def onExit[R1 <: R](cleanup: Exit[E, A] => URIO[R1, Any]): ZIO[R1, E, A] =
    ZIO.bracketExit(ZIO.unit)((_, exit: Exit[E, A]) => cleanup(exit))(_ => self)

  /**
   * Propagates the success value to the first element of a tuple, but
   * passes the effect input `R` along unmodified as the second element
   * of the tuple.
   */
  final def onFirst[R1 <: R]: ZIO[R1, E, (A, R1)] =
    self &&& ZIO.identity[R1]

  /**
   * Runs the specified effect if this effect is interrupted.
   */
  final def onInterrupt[R1 <: R](cleanup: URIO[R1, Any]): ZIO[R1, E, A] =
    onInterrupt(_ => cleanup)

  /**
   * Calls the specified function, and runs the effect it returns, if this
   * effect is interrupted.
   */
  final def onInterrupt[R1 <: R](cleanup: Set[Fiber.Id] => URIO[R1, Any]): ZIO[R1, E, A] =
    ZIO.uninterruptibleMask { restore =>
      restore(self).foldCauseM(
        cause => if (cause.interrupted) cleanup(cause.interruptors) *> ZIO.halt(cause) else ZIO.halt(cause),
        a => ZIO.succeedNow(a)
      )
    }

  /**
   * Returns this effect if environment is on the left, otherwise returns
   * whatever is on the right unmodified. Note that the result is lifted
   * in either.
   */
  final def onLeft[C]: ZIO[Either[R, C], E, Either[A, C]] =
    self +++ ZIO.identity[C]

  /**
   * Returns this effect if environment is on the right, otherwise returns
   * whatever is on the left unmodified. Note that the result is lifted
   * in either.
   */
  final def onRight[C]: ZIO[Either[C, R], E, Either[C, A]] =
    ZIO.identity[C] +++ self

  /**
   * Propagates the success value to the second element of a tuple, but
   * passes the effect input `R` along unmodified as the first element
   * of the tuple.
   */
  final def onSecond[R1 <: R]: ZIO[R1, E, (R1, A)] =
    ZIO.identity[R1] &&& self

  /**
   * Runs the specified effect if this effect is terminated, either because of
   * a defect or because of interruption.
   */
  final def onTermination[R1 <: R](cleanup: Cause[Nothing] => URIO[R1, Any]): ZIO[R1, E, A] =
    ZIO.bracketExit(ZIO.unit)((_, eb: Exit[E, A]) =>
      eb match {
        case Exit.Failure(cause) => cause.failureOrCause.fold(_ => ZIO.unit, cleanup)
        case _                   => ZIO.unit
      }
    )(_ => self)

  /**
   * Executes this effect, skipping the error but returning optionally the success.
   */
  final def option(implicit ev: CanFail[E]): URIO[R, Option[A]] =
    self.foldM(_ => IO.succeedNow(None), a => IO.succeedNow(Some(a)))

  /**
   * Converts an option on errors into an option on values.
   */
  final def optional[E1](implicit ev: E <:< Option[E1]): ZIO[R, E1, Option[A]] =
    self.foldM(
      e => e.fold[ZIO[R, E1, Option[A]]](ZIO.succeedNow(Option.empty[A]))(ZIO.fail(_)),
      a => ZIO.succeedNow(Some(a))
    )

  /**
   * Translates effect failure into death of the fiber, making all failures unchecked and
   * not a part of the type of the effect.
   */
  final def orDie(implicit ev1: E <:< Throwable, ev2: CanFail[E]): URIO[R, A] =
    orDieWith(ev1)

  /**
   * Keeps none of the errors, and terminates the fiber with them, using
   * the specified function to convert the `E` into a `Throwable`.
   */
  final def orDieWith(f: E => Throwable)(implicit ev: CanFail[E]): URIO[R, A] =
    (self mapError f) catchAll (IO.die(_))

  /**
   * Executes this effect and returns its value, if it succeeds, but
   * otherwise executes the specified effect.
   */
  final def orElse[R1 <: R, E2, A1 >: A](that: => ZIO[R1, E2, A1])(implicit ev: CanFail[E]): ZIO[R1, E2, A1] =
    tryOrElse(that, new ZIO.SucceedFn(() => that))

  /**
   * Returns an effect that will produce the value of this effect, unless it
   * fails, in which case, it will produce the value of the specified effect.
   */
  final def orElseEither[R1 <: R, E2, B](that: => ZIO[R1, E2, B])(implicit ev: CanFail[E]): ZIO[R1, E2, Either[A, B]] =
    tryOrElse(that.map(Right(_)), ZIO.succeedLeft)

  /**
   * Executes this effect and returns its value, if it succeeds, but
   * otherwise fails with the specified error.
   */
  final def orElseFail[E1](e1: => E1)(implicit ev: CanFail[E]): ZIO[R, E1, A] =
    orElse(ZIO.fail(e1))

  /**
   * Returns an effect that will produce the value of this effect, unless it
   * fails with the `None` value, in which case it will produce the value of
   * the specified effect.
   */
  final def orElseOptional[R1 <: R, E1, A1 >: A](
    that: => ZIO[R1, Option[E1], A1]
  )(implicit ev: E <:< Option[E1]): ZIO[R1, Option[E1], A1] =
    catchAll(ev(_).fold(that)(e => ZIO.fail(Some(e))))

  /**
   * Executes this effect and returns its value, if it succeeds, but
   * otherwise succeeds with the specified value.
   */
  final def orElseSucceed[A1 >: A](a1: => A1)(implicit ev: CanFail[E]): URIO[R, A1] =
    orElse(ZIO.succeedNow(a1))

  /**
   * Exposes all parallel errors in a single call
   *
   */
  final def parallelErrors[E1 >: E]: ZIO[R, ::[E1], A] =
    self.foldCauseM(
      cause =>
        cause.failures match {
          case Nil            => ZIO.halt(cause.asInstanceOf[Cause[Nothing]])
          case ::(head, tail) => ZIO.fail(::(head, tail))
        },
      ZIO.succeedNow
    )

  /**
   * Provides the `ZIO` effect with its required environment, which eliminates
   * its dependency on `R`.
   */
  final def provide(r: R)(implicit ev: NeedsEnv[R]): IO[E, A] = ZIO.provide(r)(self)

  /**
   * Provides the part of the environment that is not part of the `ZEnv`,
   * leaving an effect that only depends on the `ZEnv`.
   *
   * {{{
   * val loggingLayer: ZLayer[Any, Nothing, Logging] = ???
   *
   * val zio: ZIO[ZEnv with Logging, Nothing, Unit] = ???
   *
   * val zio2 = zio.provideCustomLayer(loggingLayer)
   * }}}
   */
  final def provideCustomLayer[E1 >: E, R1 <: Has[_]](
    layer: ZLayer[ZEnv, E1, R1]
  )(implicit ev: ZEnv with R1 <:< R, tagged: Tag[R1]): ZIO[ZEnv, E1, A] =
    provideSomeLayer[ZEnv](layer)

  /**
   * Provides a layer to the ZIO effect, which translates it to another level.
   */
  final def provideLayer[E1 >: E, R0, R1](
    layer: ZLayer[R0, E1, R1]
  )(implicit ev1: R1 <:< R, ev2: NeedsEnv[R]): ZIO[R0, E1, A] =
    layer.build.map(ev1).use(self.provide)

  /**
   * Provides some of the environment required to run this effect,
   * leaving the remainder `R0`.
   *
   * If your environment has the type `Has[_]`,
   * please see [[zio.ZIO.provideSomeLayer]]
   *
   * {{{
   * val effect: ZIO[Console with Logging, Nothing, Unit] = ???
   *
   * effect.provideSome[Console](env =>
   *   new Console with Logging {
   *     val console = env.console
   *     val logging = new Logging.Service[Any] {
   *       def log(line: String) = console.putStrLn(line)
   *     }
   *   }
   * )
   * }}}
   */
  final def provideSome[R0](f: R0 => R)(implicit ev: NeedsEnv[R]): ZIO[R0, E, A] =
    ZIO.accessM(r0 => self.provide(f(r0)))

  /**
   * Splits the environment into two parts, providing one part using the
   * specified layer and leaving the remainder `R0`.
   *
   * {{{
   * val clockLayer: ZLayer[Any, Nothing, Clock] = ???
   *
   * val zio: ZIO[Clock with Random, Nothing, Unit] = ???
   *
   * val zio2 = zio.provideSomeLayer[Random](clockLayer)
   * }}}
   */
  final def provideSomeLayer[R0 <: Has[_]]: ZIO.ProvideSomeLayer[R0, R, E, A] =
    new ZIO.ProvideSomeLayer[R0, R, E, A](self)

  /**
   * Returns a successful effect if the value is `Left`, or fails with the error `None`.
   */
  final def left[B, C](implicit ev: A <:< Either[B, C]): ZIO[R, Option[E], B] =
    self.foldM(
      e => ZIO.fail(Some(e)),
      a => ev(a).fold(ZIO.succeedNow, _ => ZIO.fail(None))
    )

  /**
   * Returns a successful effect if the value is `Left`, or fails with the error e.
   */
  final def leftOrFail[B, C, E1 >: E](e: => E1)(implicit ev: A <:< Either[B, C]): ZIO[R, E1, B] =
    self.flatMap(ev(_) match {
      case Right(_)    => ZIO.fail(e)
      case Left(value) => ZIO.succeedNow(value)
    })

  /**
   * Returns a successful effect if the value is `Left`, or fails with a [[java.util.NoSuchElementException]].
   */
  final def leftOrFailException[B, C, E1 >: NoSuchElementException](
    implicit ev: A <:< Either[B, C],
    ev2: E <:< E1
  ): ZIO[R, E1, B] =
    self.foldM(
      e => ZIO.fail(ev2(e)),
      a => ev(a).fold(ZIO.succeedNow(_), _ => ZIO.fail(new NoSuchElementException("Either.left.get on Right")))
    )

  /**
   * Returns a successful effect if the value is `Right`, or fails with the error `None`.
   */
  final def right[B, C](implicit ev: A <:< Either[B, C]): ZIO[R, Option[E], C] =
    self.foldM(
      e => ZIO.fail(Some(e)),
      a => ev(a).fold(_ => ZIO.fail(None), ZIO.succeedNow)
    )

  /**
   * Returns a successful effect if the value is `Right`, or fails with the given error 'e'.
   */
  final def rightOrFail[B, C, E1 >: E](e: => E1)(implicit ev: A <:< Either[B, C]): ZIO[R, E1, C] =
    self.flatMap(ev(_) match {
      case Right(value) => ZIO.succeedNow(value)
      case Left(_)      => ZIO.fail(e)
    })

  /**
   * Returns a successful effect if the value is `Right`, or fails with a [[java.util.NoSuchElementException]].
   */
  final def rightOrFailException[B, C, E1 >: NoSuchElementException](
    implicit ev: A <:< Either[B, C],
    ev2: E <:< E1
  ): ZIO[R, E1, C] =
    self.foldM(
      e => ZIO.fail(ev2(e)),
      a => ev(a).fold(_ => ZIO.fail(new NoSuchElementException("Either.right.get on Left")), ZIO.succeedNow(_))
    )

  /**
   * Returns an effect that races this effect with the specified effect,
   * returning the first successful `A` from the faster side. If one effect
   * succeeds, the other will be interrupted. If neither succeeds, then the
   * effect will fail with some error.
   *
   * WARNING: The raced effect will safely interrupt the "loser", but will not
   * resume until the loser has been cleanly terminated. If early return is
   * desired, then instead of performing `l race r`, perform
   * `l.disconnect race r.disconnect`, which disconnects left and right
   * interruption signals, allowing a fast return, with interruption performed
   * in the background.
   */
  final def race[R1 <: R, E1 >: E, A1 >: A](that: ZIO[R1, E1, A1]): ZIO[R1, E1, A1] =
    ZIO.descriptorWith { descriptor =>
      val parentFiberId = descriptor.id
      def maybeDisconnect[R, E, A](zio: ZIO[R, E, A]): ZIO[R, E, A] =
        ZIO.uninterruptibleMask(interruptible => interruptible.force(zio))
      (maybeDisconnect(self) raceWith maybeDisconnect(that))(
        (exit, right) =>
          exit.foldM[Any, E1, A1](
            cause => right.join mapErrorCause (cause && _),
            a => (right interruptAs parentFiberId) as a
          ),
        (exit, left) =>
          exit.foldM[Any, E1, A1](
            cause => left.join mapErrorCause (_ && cause),
            a => (left interruptAs parentFiberId) as a
          )
      )
    }.refailWithTrace

  /**
   * Returns an effect that races this effect with all the specified effects,
   * yielding the value of the first effect to succeed with a value.
   * Losers of the race will be interrupted immediately
   */
  final def raceAll[R1 <: R, E1 >: E, A1 >: A](ios: Iterable[ZIO[R1, E1, A1]]): ZIO[R1, E1, A1] = {
    def arbiter[E1, A1](
      fibers: List[Fiber[E1, A1]],
      winner: Fiber[E1, A1],
      promise: Promise[E1, (A1, Fiber[E1, A1])],
      fails: Ref[Int]
    )(res: Exit[E1, A1]): URIO[R1, Any] =
      res.foldM[R1, Nothing, Unit](
        e => ZIO.flatten(fails.modify((c: Int) => (if (c == 0) promise.halt(e).unit else ZIO.unit) -> (c - 1))),
        a =>
          promise
            .succeed(a -> winner)
            .flatMap(set =>
              if (set) fibers.foldLeft(IO.unit)((io, f) => if (f eq winner) io else io <* f.interrupt)
              else ZIO.unit
            )
      )

    (for {
      done  <- Promise.make[E1, (A1, Fiber[E1, A1])]
      fails <- Ref.make[Int](ios.size)
      c <- ZIO.uninterruptibleMask { restore =>
            for {
              head <- ZIO.interruptible(self).fork
              tail <- ZIO.foreach(ios)(io => ZIO.interruptible(io).fork)
              fs   = head :: tail
              _ <- fs.foldLeft[ZIO[R1, E1, Any]](ZIO.unit) {
                    case (io, f) =>
                      io *> f.await.flatMap(arbiter(fs, f, done, fails)).fork
                  }

              inheritRefs = { (res: (A1, Fiber[E1, A1])) => res._2.inheritRefs.as(res._1) }

              c <- restore(done.await >>= inheritRefs)
                    .onInterrupt(fs.foldLeft(IO.unit)((io, f) => io <* f.interrupt))
            } yield c
          }
    } yield c).refailWithTrace
  }

  /**
   * Returns an effect that races this effect with the specified effect,
   * yielding the first result to complete, whether by success or failure. If
   * neither effect completes, then the composed effect will not complete.
   *
   * WARNING: The raced effect will safely interrupt the "loser", but will not
   * resume until the loser has been cleanly terminated. If early return is
   * desired, then instead of performing `l raceFirst r`, perform
   * `l.disconnect raceFirst r.disconnect`, which disconnects left and right
   * interrupt signal, allowing a fast return, with interruption performed
   * in the background.
   */
  final def raceFirst[R1 <: R, E1 >: E, A1 >: A](that: ZIO[R1, E1, A1]): ZIO[R1, E1, A1] =
    (self.run race that.run).flatMap(ZIO.done(_)).refailWithTrace

  /**
   * Returns an effect that races this effect with the specified effect,
   * yielding the first result to succeed. If neither effect succeeds, then the
   * composed effect will fail with some error.
   *
   * WARNING: The raced effect will safely interrupt the "loser", but will not
   * resume until the loser has been cleanly terminated. If early return is
   * desired, then instead of performing `l raceEither r`, perform
   * `l.disconnect raceEither r.disconnect`, which disconnects left and right
   * interrupt signal, allowing the earliest possible return.
   */
  final def raceEither[R1 <: R, E1 >: E, B](that: ZIO[R1, E1, B]): ZIO[R1, E1, Either[A, B]] =
    (self.map(Left(_)) race that.map(Right(_)))

  /**
   * Returns an effect that races this effect with the specified effect, calling
   * the specified finisher as soon as one result or the other has been computed.
   */
  final def raceWith[R1 <: R, E1, E2, B, C](that: ZIO[R1, E1, B])(
    leftDone: (Exit[E, A], Fiber[E1, B]) => ZIO[R1, E2, C],
    rightDone: (Exit[E1, B], Fiber[E, A]) => ZIO[R1, E2, C]
  ): ZIO[R1, E2, C] =
    new ZIO.RaceWith[R1, E, E1, E2, A, B, C](
      self,
      that,
      (exit, fiber) => leftDone(exit, fiber),
      (exit, fiber) => rightDone(exit, fiber)
    )

  /**
   * Attach a wrapping trace pointing to this location in case of error.
   *
   * Useful when joining fibers to make the resulting trace mention
   * the `join` point, otherwise only the traces of joined fibers are
   * included.
   *
   * {{{
   *   for {
   *     badFiber <- UIO(1 / 0).fork
   *     _ <- badFiber.join.refailWithTrace
   *   } yield ()
   * }}}
   * */
  final def refailWithTrace: ZIO[R, E, A] =
    foldCauseM(c => ZIO.haltWith(trace => Cause.traced(c, trace())), ZIO.succeedNow)

  /**
   * Keeps some of the errors, and terminates the fiber with the rest
   */
  final def refineOrDie[E1](pf: PartialFunction[E, E1])(implicit ev1: E <:< Throwable, ev2: CanFail[E]): ZIO[R, E1, A] =
    refineOrDieWith(pf)(ev1)

  /**
   * Keeps some of the errors, and terminates the fiber with the rest, using
   * the specified function to convert the `E` into a `Throwable`.
   */
  final def refineOrDieWith[E1](pf: PartialFunction[E, E1])(f: E => Throwable)(implicit ev: CanFail[E]): ZIO[R, E1, A] =
    self catchAll (err => (pf lift err).fold[ZIO[R, E1, A]](ZIO.die(f(err)))(ZIO.fail(_)))

  /**
   * Fail with the returned value if the `PartialFunction` matches, otherwise
   * continue with our held value.
   */
  final def reject[E1 >: E](pf: PartialFunction[A, E1]): ZIO[R, E1, A] =
    rejectM(pf.andThen(ZIO.fail(_)))

  /**
   * Continue with the returned computation if the `PartialFunction` matches,
   * translating the successful match into a failure, otherwise continue with
   * our held value.
   */
  final def rejectM[R1 <: R, E1 >: E](pf: PartialFunction[A, ZIO[R1, E1, E1]]): ZIO[R1, E1, A] =
    self.flatMap { v =>
      pf.andThen[ZIO[R1, E1, A]](_.flatMap(ZIO.fail(_)))
        .applyOrElse[A, ZIO[R1, E1, A]](v, ZIO.succeedNow)
    }

  /**
   * Returns a new effect that repeats this effect according to the specified
   * schedule or until the first failure. Scheduled recurrences are in addition
   * to the first execution, so that `io.repeat(Schedule.once)` yields an
   * effect that executes `io`, and then if that succeeds, executes `io` an
   * additional time.
   */
  final def repeat[R1 <: R, B](schedule: Schedule[R1, A, B]): ZIO[R1, E, B] =
    repeatOrElse[R1, E, B](schedule, (e, _) => ZIO.fail(e))

  /**
   * Returns a new effect that repeats this effect according to the specified
   * schedule or until the first failure, at which point, the failure value
   * and schedule output are passed to the specified handler.
   *
   * Scheduled recurrences are in addition to the first execution, so that
   * `io.repeat(Schedule.once)` yields an effect that executes `io`, and then
   * if that succeeds, executes `io` an additional time.
   */
  final def repeatOrElse[R1 <: R, E2, B](
    schedule: Schedule[R1, A, B],
    orElse: (E, Option[B]) => ZIO[R1, E2, B]
  ): ZIO[R1, E2, B] =
    repeatOrElseEither[R1, B, E2, B](schedule, orElse).map(_.merge)

  /**
   * Returns a new effect that repeats this effect according to the specified
   * schedule or until the first failure, at which point, the failure value
   * and schedule output are passed to the specified handler.
   *
   * Scheduled recurrences are in addition to the first execution, so that
   * `io.repeat(Schedule.once)` yields an effect that executes `io`, and then
   * if that succeeds, executes `io` an additional time.
   */
  final def repeatOrElseEither[R1 <: R, B, E2, C](
    schedule: Schedule[R1, A, B],
    orElse: (E, Option[B]) => ZIO[R1, E2, C]
  ): ZIO[R1, E2, Either[C, B]] = {
    def loop(last: A, state: schedule.State): ZIO[R1, E2, Either[C, B]] =
      schedule
        .update(last, state)
        .foldM(
          _ => ZIO.succeedRight(schedule.extract(last, state)),
          s =>
            self.foldM(
              e => orElse(e, Some(schedule.extract(last, state))).map(Left(_)),
              a => loop(a, s)
            )
        )
    self.foldM(
      orElse(_, None).map(Left(_)),
      a => schedule.initial.flatMap(loop(a, _))
    )
  }

  /**
   * Retries with the specified retry policy.
   * Retries are done following the failure of the original `io` (up to a fixed maximum with
   * `once` or `recurs` for example), so that that `io.retry(Schedule.once)` means
   * "execute `io` and in case of failure, try again once".
   */
  final def retry[R1 <: R, S](policy: Schedule[R1, E, S])(implicit ev: CanFail[E]): ZIO[R1, E, A] =
    retryOrElse(policy, (e: E, _: S) => ZIO.fail(e))

  /**
   * Retries with the specified schedule, until it fails, and then both the
   * value produced by the schedule together with the last error are passed to
   * the recovery function.
   */
  final def retryOrElse[R1 <: R, A1 >: A, S, E1](
    policy: Schedule[R1, E, S],
    orElse: (E, S) => ZIO[R1, E1, A1]
  )(implicit ev: CanFail[E]): ZIO[R1, E1, A1] =
    retryOrElseEither(policy, orElse).map(_.merge)

  /**
   * Retries with the specified schedule, until it fails, and then both the
   * value produced by the schedule together with the last error are passed to
   * the recovery function.
   */
  final def retryOrElseEither[R1 <: R, S, E1, B](
    policy: Schedule[R1, E, S],
    orElse: (E, S) => ZIO[R1, E1, B]
  )(implicit ev: CanFail[E]): ZIO[R1, E1, Either[B, A]] = {
    def loop(state: policy.State): ZIO[R1, E1, Either[B, A]] =
      self.foldM(
        err =>
          policy
            .update(err, state)
            .foldM(
              _ => orElse(err, policy.extract(err, state)).map(Left(_)),
              loop
            ),
        ZIO.succeedRight
      )

    policy.initial.flatMap(loop)
  }

  /**
   * Retries this effect until its error satisfies the specified predicate.
   */
  final def retryUntil(f: E => Boolean)(implicit ev: CanFail[E]): ZIO[R, E, A] =
    retry(Schedule.doUntil(f))

  /**
   * Retries this effect until its error equals the predicate.
   */
  final def retryUntilEquals[E1 >: E](e: => E1)(implicit ev: CanFail[E1]): ZIO[R, E1, A] =
    retry(Schedule.doUntilEquals(e))

  /**
   * Retries this effect until its error satisfies the specified effectful predicate.
   */
  final def retryUntilM(f: E => UIO[Boolean])(implicit ev: CanFail[E]): ZIO[R, E, A] =
    retry(Schedule.doUntilM(f))

  /**
   * Retries this effect while its error satisfies the specified predicate.
   */
  final def retryWhile(f: E => Boolean)(implicit ev: CanFail[E]): ZIO[R, E, A] =
    retry(Schedule.doWhile(f))

  /**
   * Repeats this effect for as long as the error equals the predicate.
   */
  final def retryWhileEquals[E1 >: E](e: => E1)(implicit ev: CanFail[E1]): ZIO[R, E1, A] =
    retry(Schedule.doWhileEquals(e))

  /**
   * Retries this effect while its error satisfies the specified effectful predicate.
   */
  final def retryWhileM(f: E => UIO[Boolean])(implicit ev: CanFail[E]): ZIO[R, E, A] =
    retry(Schedule.doWhileM(f))

  /**
   * Returns an effect that semantically runs the effect on a fiber,
   * producing an [[zio.Exit]] for the completion value of the fiber.
   */
  final def run: URIO[R, Exit[E, A]] =
    new ZIO.Fold[R, E, Nothing, A, Exit[E, A]](
      self,
      cause => ZIO.succeedNow(Exit.halt(cause)),
      success => ZIO.succeedNow(Exit.succeed(success))
    )

  /**
   * Exposes the full cause of failure of this effect.
   *
   * {{{
   * final case class DomainError()
   *
   * val veryBadIO: IO[DomainError, Unit] =
   *   IO.effectTotal(5 / 0) *> IO.fail(DomainError())
   *
   * val caught: IO[DomainError, Unit] =
   *   veryBadIO.sandbox.mapError(_.untraced).catchAll {
   *     case Cause.Die(_: ArithmeticException) =>
   *       // Caught defect: divided by zero!
   *       IO.unit
   *     case Cause.Fail(_) =>
   *       // Caught error: DomainError!
   *       IO.unit
   *     case cause =>
   *       // Caught unknown defects, shouldn't recover!
   *       IO.halt(cause)
   *   }
   * }}}
   */
  final def sandbox: ZIO[R, Cause[E], A] = foldCauseM(ZIO.fail(_), ZIO.succeedNow)

  /**
   * Converts an option on values into an option on errors.
   */
  final def some[B](implicit ev: A <:< Option[B]): ZIO[R, Option[E], B] =
    self.foldM(
      e => ZIO.fail(Some(e)),
      a => a.fold[ZIO[R, Option[E], B]](ZIO.fail(Option.empty[E]))(ZIO.succeedNow)
    )

  /**
   * Extracts the optional value, or returns the given 'default'.
   */
  final def someOrElse[B](default: => B)(implicit ev: A <:< Option[B]): ZIO[R, E, B] =
    map(_.getOrElse(default))

  /**
   * Extracts the optional value, or fails with the given error 'e'.
   */
  final def someOrFail[B, E1 >: E](e: => E1)(implicit ev: A <:< Option[B]): ZIO[R, E1, B] =
    self.flatMap(ev(_) match {
      case Some(value) => ZIO.succeedNow(value)
      case None        => ZIO.fail(e)
    })

  /**
   * Extracts the optional value, or fails with a [[java.util.NoSuchElementException]]
   */
  final def someOrFailException[B, E1 >: E](
    implicit ev: A <:< Option[B],
    ev2: NoSuchElementException <:< E1
  ): ZIO[R, E1, B] =
    self.foldM(e => ZIO.fail(e), ev(_) match {
      case Some(value) => ZIO.succeedNow(value)
      case None        => ZIO.fail(ev2(new NoSuchElementException("None.get")))
    })

  /**
   * Companion helper to `sandbox`. Allows recovery, and partial recovery, from
   * errors and defects alike, as in:
   *
   * {{{
   * case class DomainError()
   *
   * val veryBadIO: IO[DomainError, Unit] =
   *   IO.effectTotal(5 / 0) *> IO.fail(DomainError())
   *
   * val caught: IO[DomainError, Unit] =
   *   veryBadIO.sandboxWith(_.catchSome {
   *     case Cause.Die(_: ArithmeticException)=>
   *       // Caught defect: divided by zero!
   *       IO.succeed(0)
   *   })
   * }}}
   *
   * Using `sandboxWith` with `catchSome` is better than using
   * `io.sandbox.catchAll` with a partial match, because in
   * the latter, if the match fails, the original defects will
   * be lost and replaced by a `MatchError`
   */
  final def sandboxWith[R1 <: R, E2, B](f: ZIO[R1, Cause[E], A] => ZIO[R1, Cause[E2], B]): ZIO[R1, E2, B] =
    ZIO.unsandbox(f(self.sandbox))

  /**
   * Summarizes a effect by computing some value before and after execution, and
   * then combining the values to produce a summary, together with the result of
   * execution.
   */
  final def summarized[R1 <: R, E1 >: E, B, C](summary: ZIO[R1, E1, B])(f: (B, B) => C): ZIO[R1, E1, (C, A)] =
    for {
      start <- summary
      value <- self
      end   <- summary
    } yield (f(start, end), value)

  /**
   * Returns an effect with the behavior of this one, but where all child
   * fibers forked in the effect are reported to the specified supervisor.
   */
  final def supervised(supervisor: Supervisor[Any]): ZIO[R, E, A] =
    new ZIO.Supervise(self, supervisor)

  /**
   * An integer that identifies the term in the `ZIO` sum type to which this
   * instance belongs (e.g. `IO.Tags.Succeed`).
   */
  def tag: Int

  /**
   * Returns an effect that effectfully "peeks" at the success of this effect.
   *
   * {{{
   * readFile("data.json").tap(putStrLn)
   * }}}
   */
  final def tap[R1 <: R, E1 >: E](f: A => ZIO[R1, E1, Any]): ZIO[R1, E1, A] = self.flatMap(new ZIO.TapFn(f))

  /**
   * Returns an effect that effectfully "peeks" at the failure or success of
   * this effect.
   * {{{
   * readFile("data.json").tapBoth(logError(_), logData(_))
   * }}}
   */
  final def tapBoth[R1 <: R, E1 >: E](f: E => ZIO[R1, E1, Any], g: A => ZIO[R1, E1, Any])(
    implicit ev: CanFail[E]
  ): ZIO[R1, E1, A] =
    self.foldCauseM(new ZIO.TapErrorRefailFn(f), new ZIO.TapFn(g))

  /**
   * Returns an effect that effectually "peeks" at the cause of the failure of
   * this effect.
   * {{{
   * readFile("data.json").tapCause(logCause(_))
   * }}}
   */
  final def tapCause[R1 <: R, E1 >: E](f: Cause[E] => ZIO[R1, E1, Any]): ZIO[R1, E1, A] =
    self.foldCauseM(new ZIO.TapCauseRefailFn(f), ZIO.succeedNow)

  /**
   * Returns an effect that effectfully "peeks" at the failure of this effect.
   * {{{
   * readFile("data.json").tapError(logError(_))
   * }}}
   */
  final def tapError[R1 <: R, E1 >: E](f: E => ZIO[R1, E1, Any])(implicit ev: CanFail[E]): ZIO[R1, E1, A] =
    self.foldCauseM(new ZIO.TapErrorRefailFn(f), ZIO.succeedNow)

  /**
   * A version of `tapError` that gives you the (optional) trace of the error.
   */
  final def tapErrorTrace[R1 <: R, E1 >: E](
    f: ((E, Option[ZTrace])) => ZIO[R1, E1, Any]
  )(implicit ev: CanFail[E]): ZIO[R1, E1, A] =
    self.foldCauseM(new ZIO.TapErrorTraceRefailFn(f), ZIO.succeedNow)

  /**
   * Returns a new effect that executes this one and times the execution.
   */
  final def timed: ZIO[R with Clock, E, (Duration, A)] = timedWith(clock.nanoTime)

  /**
   * A more powerful variation of `timed` that allows specifying the clock.
   */
  final def timedWith[R1 <: R, E1 >: E](nanoTime: ZIO[R1, E1, Long]): ZIO[R1, E1, (Duration, A)] =
    summarized(nanoTime)((start, end) => Duration.fromNanos(end - start))

  /**
   * Returns an effect that will timeout this effect, returning `None` if the
   * timeout elapses before the effect has produced a value; and returning
   * `Some` of the produced value otherwise.
   *
   * If the timeout elapses without producing a value, the running effect
   * will be safely interrupted.
   *
   * WARNING: The effect returned by this method will not itself return until
   * the underlying effect is actually interrupted. This leads to more
   * predictable resource utilization. If early return is desired, then
   * instead of using `effect.timeout(d)`, use `effect.disconnect.timeout(d)`,
   * which first disconnects the effect's interruption signal before performing
   * the timeout, resulting in earliest possible return, before an underlying
   * effect has been successfully interrupted.
   */
  final def timeout(d: Duration): ZIO[R with Clock, E, Option[A]] = timeoutTo(None)(Some(_))(d)

  /**
   * The same as [[timeout]], but instead of producing a `None` in the event
   * of timeout, it will produce the specified error.
   */
  final def timeoutFail[E1 >: E](e: E1)(d: Duration): ZIO[R with Clock, E1, A] =
    ZIO.flatten(timeoutTo(ZIO.fail(e))(ZIO.succeedNow)(d))

  /**
   * Returns an effect that will timeout this effect, returning either the
   * default value if the timeout elapses before the effect has produced a
   * value; and or returning the result of applying the function `f` to the
   * success value of the effect.
   *
   * If the timeout elapses without producing a value, the running effect
   * will be safely interrupted
   *
   * {{{
   * IO.succeed(1).timeoutTo(None)(Some(_))(1.second)
   * }}}
   */
  final def timeoutTo[B](b: B): ZIO.TimeoutTo[R, E, A, B] =
    new ZIO.TimeoutTo(self, b)

  /**
   * Returns an effect that keeps or breaks a promise based on the result of
   * this effect. Synchronizes interruption, so if this effect is interrupted,
   * the specified promise will be interrupted, too.
   */
  final def to[E1 >: E, A1 >: A](p: Promise[E1, A1]): URIO[R, Boolean] =
    ZIO.uninterruptibleMask(restore => restore(self).run.flatMap(p.done(_)))

  /**
   * Converts the effect into a [[scala.concurrent.Future]].
   */
  final def toFuture(implicit ev2: E <:< Throwable): URIO[R, CancelableFuture[A]] =
    self toFutureWith ev2

  /**
   * Converts the effect into a [[scala.concurrent.Future]].
   */
  final def toFutureWith(f: E => Throwable): URIO[R, CancelableFuture[A]] =
    self.fork >>= (_.toFutureWith(f))

  /**
   * Constructs a layer from this effect.
   */
  final def toLayer[A1 >: A](implicit ev: Tag[A1]): ZLayer[R, E, Has[A1]] =
    ZLayer.fromEffect(self)

  /**
   * Constructs a layer from this effect, which must return one or more
   * services.
   */
  final def toLayerMany[A1 <: Has[_]](implicit ev: A <:< A1): ZLayer[R, E, A1] =
    ZLayer(ZManaged.fromEffect(self.map(ev)))

  /**
   * Converts this ZIO to [[zio.Managed]]. This ZIO and the provided release action
   * will be performed uninterruptibly.
   */
  final def toManaged[R1 <: R](release: A => URIO[R1, Any]): ZManaged[R1, E, A] =
    ZManaged.make(this)(release)

  /**
   * Converts this ZIO to [[zio.ZManaged]] with no release action. It will be performed
   * interruptibly.
   */
  final def toManaged_ : ZManaged[R, E, A] =
    ZManaged.fromEffect[R, E, A](this)

  /**
   * Enables ZIO tracing for this effect. Because this is the default, this
   * operation only has an additional meaning if the effect is located within
   * an `untraced` section, or the current fiber has been spawned by a parent
   * inside an `untraced` section.
   */
  final def traced: ZIO[R, E, A] = tracingStatus(TracingStatus.Traced)

  /**
   * Toggles ZIO tracing support for this effect. If `true` is used, then the
   * effect will accumulate traces, while if `false` is used, then tracing
   * is disabled. These changes are compositional, so they only affect regions
   * of the effect.
   */
  final def tracingStatus(flag: TracingStatus): ZIO[R, E, A] = new ZIO.TracingStatus(self, flag)

  private[this] final def tryOrElse[R1 <: R, E2, B](
    that: => ZIO[R1, E2, B],
    success: A => ZIO[R1, E2, B]
  ): ZIO[R1, E2, B] =
    new ZIO.Fold[R1, E, E2, A, B](
      self,
      ZIOFn(() => that) { cause =>
        cause.keepDefects match {
          case None    => that
          case Some(c) => ZIO.halt(c)
        }
      },
      success
    )

  /**
   * When this effect succeeds with a cause, then this method returns a new
   * effect that either fails with the cause that this effect succeeded with,
   * or succeeds with unit, depending on whether the cause is empty.
   *
   * This operation is the opposite of [[cause]].
   */
  final def uncause[E1 >: E](implicit ev: A <:< Cause[E1]): ZIO[R, E1, Unit] =
    self.flatMap { a =>
      val cause = ev(a)

      if (cause.isEmpty) ZIO.unit
      else ZIO.halt(cause)
    }

  /**
   * Performs this effect uninterruptibly. This will prevent the effect from
   * being terminated externally, but the effect may fail for internal reasons
   * (e.g. an uncaught error) or terminate due to defect.
   *
   * Uninterruptible effects may recover from all failure causes (including
   * interruption of an inner effect that has been made interruptible).
   */
  final def uninterruptible: ZIO[R, E, A] = interruptStatus(InterruptStatus.Uninterruptible)

  /**
   * Returns the effect resulting from mapping the success of this effect to unit.
   */
  final def unit: ZIO[R, E, Unit] = as(())

  /**
   * The moral equivalent of `if (!p) exp`
   */
  final def unless(b: => Boolean): ZIO[R, E, Unit] =
    ZIO.unless(b)(self)

  /**
   * The moral equivalent of `if (!p) exp` when `p` has side-effects
   */
  final def unlessM[R1 <: R, E1 >: E](b: ZIO[R1, E1, Boolean]): ZIO[R1, E1, Unit] =
    ZIO.unlessM(b)(self)

  /**
   * Takes some fiber failures and converts them into errors.
   */
  final def unrefine[E1 >: E](pf: PartialFunction[Throwable, E1]): ZIO[R, E1, A] =
    unrefineWith(pf)(identity)

  /**
   * Takes some fiber failures and converts them into errors.
   */
  final def unrefineTo[E1 >: E: ClassTag]: ZIO[R, E1, A] =
    unrefine { case e: E1 => e }

  /**
   * Takes some fiber failures and converts them into errors, using the
   * specified function to convert the `E` into an `E1`.
   */
  final def unrefineWith[E1](pf: PartialFunction[Throwable, E1])(f: E => E1): ZIO[R, E1, A] =
    catchAllCause { cause =>
      cause.find {
        case Cause.Die(t) if pf.isDefinedAt(t) => pf(t)
      }.fold(ZIO.halt(cause.map(f)))(ZIO.fail(_))
    }

  /**
   * The inverse operation to `sandbox`. Submerges the full cause of failure.
   */
  final def unsandbox[E1](implicit ev: E <:< Cause[E1]): ZIO[R, E1, A] =
    ZIO.unsandbox(self.mapError(ev))

  /**
   * Disables ZIO tracing facilities for the duration of the effect.
   *
   * Note: ZIO tracing is cached, as such after the first iteration
   * it has a negligible effect on performance of hot-spots (Additional
   * hash map lookup per flatMap). As such, using `untraced` sections
   * is not guaranteed to result in a noticeable performance increase.
   */
  final def untraced: ZIO[R, E, A] = tracingStatus(TracingStatus.Untraced)

  /**
   * Sequentially zips the this result with the specified result. Combines both
   * `Cause[E1]` when both both effects fail.
   */
  final def validate[R1 <: R, E1 >: E, B](that: ZIO[R1, E1, B]): ZIO[R1, E1, (A, B)] =
    validateWith(that)((_, _))

  /**
   * Returns an effect that executes both this effect and the specified effect,
   * in parallel. Combines both Cause[E1]` when both both effects fail.
   */
  final def validatePar[R1 <: R, E1 >: E, B](that: ZIO[R1, E1, B]): ZIO[R1, E1, (A, B)] =
    validateWithPar(that)((_, _))

  /**
   * Sequentially zips this effect with the specified effect using the
   * specified combiner function. Combines the causes in case both effect fail.
   */
  final def validateWith[R1 <: R, E1 >: E, B, C](that: ZIO[R1, E1, B])(f: (A, B) => C): ZIO[R1, E1, C] =
    self.run.zipWith(that.run)(_.zipWith(_)(f, _ ++ _)).flatMap(ZIO.done(_))

  /**
   * Returns an effect that executes both this effect and the specified effect,
   * in parallel, combining their results with the specified `f` function. If
   * both sides fail, then the cause will be combined.
   */
  final def validateWithPar[R1 <: R, E1 >: E, B, C](that: ZIO[R1, E1, B])(f: (A, B) => C): ZIO[R1, E1, C] =
    self.run.zipWithPar(that.run)(_.zipWith(_)(f, _ && _)).flatMap(ZIO.done(_))

  /**
   * The moral equivalent of `if (p) exp`
   */
  final def when(b: => Boolean): ZIO[R, E, Unit] =
    ZIO.when(b)(self)

  /**
   * The moral equivalent of `if (p) exp` when `p` has side-effects
   */
  final def whenM[R1 <: R, E1 >: E](
    b: ZIO[R1, E1, Boolean]
  ): ZIO[R1, E1, Unit] =
    ZIO.whenM(b)(self)

  /**
   * A named alias for `&&&` or `<*>`.
   */
  final def zip[R1 <: R, E1 >: E, B](that: ZIO[R1, E1, B]): ZIO[R1, E1, (A, B)] =
    self &&& that

  /**
   * A named alias for `<*`.
   */
  final def zipLeft[R1 <: R, E1 >: E, B](that: => ZIO[R1, E1, B]): ZIO[R1, E1, A] =
    self <* that

  /**
   * A named alias for `<&>`.
   */
  final def zipPar[R1 <: R, E1 >: E, B](that: ZIO[R1, E1, B]): ZIO[R1, E1, (A, B)] =
    self <&> that

  /**
   * A named alias for `<&`.
   */
  final def zipParLeft[R1 <: R, E1 >: E, B](that: ZIO[R1, E1, B]): ZIO[R1, E1, A] =
    self <& that

  /**
   * A named alias for `&>`.
   */
  final def zipParRight[R1 <: R, E1 >: E, B](that: ZIO[R1, E1, B]): ZIO[R1, E1, B] =
    self &> that

  /**
   * A named alias for `*>`.
   */
  final def zipRight[R1 <: R, E1 >: E, B](that: => ZIO[R1, E1, B]): ZIO[R1, E1, B] =
    self *> that

  /**
   * Sequentially zips this effect with the specified effect using the
   * specified combiner function.
   */
  final def zipWith[R1 <: R, E1 >: E, B, C](that: => ZIO[R1, E1, B])(f: (A, B) => C): ZIO[R1, E1, C] =
    self.flatMap(a => that.map(ZIOFn(f)(b => f(a, b))))

  /**
   * Returns an effect that executes both this effect and the specified effect,
   * in parallel, combining their results with the specified `f` function. If
   * either side fails, then the other side will be interrupted.
   */
  final def zipWithPar[R1 <: R, E1 >: E, B, C](
    that: ZIO[R1, E1, B]
  )(f: (A, B) => C): ZIO[R1, E1, C] = {
    def coordinate[A, B](
      fiberId: Fiber.Id,
      f: (A, B) => C,
      leftWinner: Boolean
    )(winner: Exit[E1, A], loser: Fiber[E1, B]): ZIO[R1, E1, C] =
      winner match {
        case Exit.Success(a) => loser.join.map(f(a, _))
        case Exit.Failure(cause) =>
          loser.interruptAs(fiberId).flatMap {
            case Exit.Success(_) => ZIO.halt(cause)
            case Exit.Failure(loserCause) =>
              if (leftWinner) ZIO.halt(cause && loserCause)
              else ZIO.halt(loserCause && cause)
          }
      }

    val g = (b: B, a: A) => f(a, b)
    ZIO.fiberId.flatMap(parentFiberId =>
      (self raceWith that)(coordinate(parentFiberId, f, true), coordinate(parentFiberId, g, false)).fork.flatMap { f =>
        f.await.flatMap { exit =>
          if (exit.succeeded) f.inheritRefs *> ZIO.done(exit)
          else ZIO.done(exit)
        }
      }
    )
  }
}

object ZIO extends ZIOCompanionPlatformSpecific {

  /**
   * Submerges the error case of an `Either` into the `ZIO`. The inverse
   * operation of `IO.either`.
   */
  def absolve[R, E, A](v: ZIO[R, E, Either[E, A]]): ZIO[R, E, A] =
    v.flatMap(fromEither(_))

  /**
   * Accesses the environment of the effect.
   * {{{
   * val portNumber = effect.access(_.config.portNumber)
   * }}}
   */
  def access[R]: ZIO.AccessPartiallyApplied[R] =
    new ZIO.AccessPartiallyApplied[R]

  /**
   * Effectfully accesses the environment of the effect.
   */
  def accessM[R]: ZIO.AccessMPartiallyApplied[R] =
    new ZIO.AccessMPartiallyApplied[R]

  /**
   * Makes an explicit check to see if the fiber has been interrupted, and if
   * so, performs self-interruption
   */
  def allowInterrupt: UIO[Unit] =
    descriptorWith(d => if (d.interrupters.nonEmpty) interrupt else ZIO.unit)

  /**
   * When this effect represents acquisition of a resource (for example,
   * opening a file, launching a thread, etc.), `bracket` can be used to ensure
   * the acquisition is not interrupted and the resource is always released.
   *
   * The function does two things:
   *
   * 1. Ensures this effect, which acquires the resource, will not be
   * interrupted. Of course, acquisition may fail for internal reasons (an
   * uncaught exception).
   * 2. Ensures the `release` effect will not be interrupted, and will be
   * executed so long as this effect successfully acquires the resource.
   *
   * In between acquisition and release of the resource, the `use` effect is
   * executed.
   *
   * If the `release` effect fails, then the entire effect will fail even
   * if the `use` effect succeeds. If this fail-fast behavior is not desired,
   * errors produced by the `release` effect can be caught and ignored.
   *
   * {{{
   * openFile("data.json").bracket(closeFile) { file =>
   *   for {
   *     header <- readHeader(file)
   *     ...
   *   } yield result
   * }
   * }}}
   */
  def bracket[R, E, A](acquire: ZIO[R, E, A]): ZIO.BracketAcquire[R, E, A] =
    new ZIO.BracketAcquire[R, E, A](acquire)

  /**
   * Uncurried version. Doesn't offer curried syntax and have worse type-inference
   * characteristics, but guarantees no extra allocations of intermediate
   * [[zio.ZIO.BracketAcquire]] and [[zio.ZIO.BracketRelease]] objects.
   */
  def bracket[R, E, A, B](
    acquire: ZIO[R, E, A],
    release: A => URIO[R, Any],
    use: A => ZIO[R, E, B]
  ): ZIO[R, E, B] =
    bracketExit(acquire, new ZIO.BracketReleaseFn(release): (A, Exit[E, B]) => URIO[R, Any], use)

  /**
   * Acquires a resource, uses the resource, and then releases the resource.
   * Neither the acquisition nor the release will be interrupted, and the
   * resource is guaranteed to be released, so long as the `acquire` effect
   * succeeds. If `use` fails, then after release, the returned effect will fail
   * with the same error.
   */
  def bracketExit[R, E, A](acquire: ZIO[R, E, A]): ZIO.BracketExitAcquire[R, E, A] =
    new ZIO.BracketExitAcquire(acquire)

  /**
   * Uncurried version. Doesn't offer curried syntax and has worse type-inference
   * characteristics, but guarantees no extra allocations of intermediate
   * [[zio.ZIO.BracketExitAcquire]] and [[zio.ZIO.BracketExitRelease]] objects.
   */
  def bracketExit[R, E, A, B](
    acquire: ZIO[R, E, A],
    release: (A, Exit[E, B]) => URIO[R, Any],
    use: A => ZIO[R, E, B]
  ): ZIO[R, E, B] =
    ZIO.uninterruptibleMask[R, E, B](restore =>
      acquire.flatMap(ZIOFn(traceAs = use) { a =>
        restore(use(a)).run.flatMap(ZIOFn(traceAs = release) { e =>
          release(a, e).foldCauseM(
            cause2 => ZIO.halt(e.fold(_ ++ cause2, _ => cause2)),
            _ => ZIO.done(e)
          )
        })
      })
    )

  /**
   * Checks the interrupt status, and produces the effect returned by the
   * specified callback.
   */
  def checkInterruptible[R, E, A](f: zio.InterruptStatus => ZIO[R, E, A]): ZIO[R, E, A] =
    new ZIO.CheckInterrupt(f)

  /**
   * Checks the ZIO Tracing status, and produces the effect returned by the
   * specified callback.
   */
  def checkTraced[R, E, A](f: TracingS => ZIO[R, E, A]): ZIO[R, E, A] =
    new ZIO.CheckTracing(f)

  /**
<<<<<<< HEAD
=======
   * Provides access to the list of child fibers supervised by this fiber.
   */
  def children: UIO[Iterable[Fiber[Any, Any]]] = descriptor.flatMap(_.children)

  /**
   * Evaluate each effect in the structure from left to right, collecting the
   * the successful values and discarding the empty cases. For a parallel version, see `collectPar`.
   */
  def collect[R, E, A, B](in: Iterable[A])(f: A => ZIO[R, Option[E], B]): ZIO[R, E, List[B]] =
    foreach(in)(a => f(a).optional).map(_.flatten)

  /**
>>>>>>> f6bad8c3
   * Evaluate each effect in the structure from left to right, and collect the
   * results. For a parallel version, see `collectAllPar`.
   */
  def collectAll[R, E, A](in: Iterable[ZIO[R, E, A]]): ZIO[R, E, List[A]] =
    foreach(in)(ZIO.identityFn)

  /**
   * Evaluate each effect in the structure from left to right, and collect the
   * results. For a parallel version, see `collectAllPar`.
   */
  def collectAll[R, E, A](in: Chunk[ZIO[R, E, A]]): ZIO[R, E, Chunk[A]] =
    foreach(in)(ZIO.identityFn)

  /**
   * Evaluate each effect in the structure from left to right, and collect the
   * results. For a parallel version, see `collectAllPar`.
   */
  def collectAll[R, E, A](in: NonEmptyChunk[ZIO[R, E, A]]): ZIO[R, E, NonEmptyChunk[A]] =
    foreach(in)(ZIO.identityFn)

  /**
   * Evaluate each effect in the structure from left to right, and discard the
   * results. For a parallel version, see `collectAllPar_`.
   */
  def collectAll_[R, E, A](in: Iterable[ZIO[R, E, A]]): ZIO[R, E, Unit] =
    foreach_(in)(ZIO.identityFn)

  /**
   * Evaluate each effect in the structure from left to right, and discard the
   * results. For a parallel version, see `collectAllPar_`.
   */
  def collectAll_[R, E, A](in: Chunk[ZIO[R, E, A]]): ZIO[R, E, Unit] =
    foreach_(in)(ZIO.identityFn)

  /**
   * Evaluate each effect in the structure in parallel, and collect the
   * results. For a sequential version, see `collectAll`.
   */
  def collectAllPar[R, E, A](as: Iterable[ZIO[R, E, A]]): ZIO[R, E, List[A]] =
    foreachPar(as)(ZIO.identityFn)

  /**
   * Evaluate each effect in the structure in parallel, and collect the
   * results. For a sequential version, see `collectAll`.
   */
  def collectAllPar[R, E, A](as: Chunk[ZIO[R, E, A]]): ZIO[R, E, Chunk[A]] =
    foreachPar(as)(ZIO.identityFn)

  /**
   * Evaluate each effect in the structure in parallel, and collect the
   * results. For a sequential version, see `collectAll`.
   */
  def collectAllPar[R, E, A](as: NonEmptyChunk[ZIO[R, E, A]]): ZIO[R, E, NonEmptyChunk[A]] =
    foreachPar(as)(ZIO.identityFn)

  /**
   * Evaluate each effect in the structure in parallel, and discard the
   * results. For a sequential version, see `collectAll_`.
   */
  def collectAllPar_[R, E, A](as: Iterable[ZIO[R, E, A]]): ZIO[R, E, Unit] =
    foreachPar_(as)(ZIO.identityFn)

  /**
   * Evaluate each effect in the structure in parallel, and discard the
   * results. For a sequential version, see `collectAll_`.
   */
  def collectAllPar_[R, E, A](as: Chunk[ZIO[R, E, A]]): ZIO[R, E, Unit] =
    foreachPar_(as)(ZIO.identityFn)

  /**
   * Evaluate each effect in the structure in parallel, and collect the
   * results. For a sequential version, see `collectAll`.
   *
   * Unlike `collectAllPar`, this method will use at most `n` fibers.
   */
  def collectAllParN[R, E, A](n: Int)(as: Iterable[ZIO[R, E, A]]): ZIO[R, E, List[A]] =
    foreachParN(n)(as)(ZIO.identityFn)

  /**
   * Evaluate each effect in the structure in parallel, and discard the
   * results. For a sequential version, see `collectAll_`.
   *
   * Unlike `collectAllPar_`, this method will use at most `n` fibers.
   */
  def collectAllParN_[R, E, A](n: Int)(as: Iterable[ZIO[R, E, A]]): ZIO[R, E, Unit] =
    foreachParN_(n)(as)(ZIO.identityFn)

  /**
   * Evaluate and run each effect in the structure and collect discarding failed ones.
   */
  def collectAllSuccesses[R, E, A](in: Iterable[ZIO[R, E, A]]): URIO[R, List[A]] =
    collectAllWith[R, Nothing, Exit[E, A], A](in.map(_.run)) { case zio.Exit.Success(a) => a }

  /**
   * Evaluate and run each effect in the structure in parallel, and collect discarding failed ones.
   */
  def collectAllSuccessesPar[R, E, A](in: Iterable[ZIO[R, E, A]]): URIO[R, List[A]] =
    collectAllWithPar[R, Nothing, Exit[E, A], A](in.map(_.run)) { case zio.Exit.Success(a) => a }

  /**
   * Evaluate and run each effect in the structure in parallel, and collect discarding failed ones.
   *
   * Unlike `collectAllSuccessesPar`, this method will use at most up to `n` fibers.
   */
  def collectAllSuccessesParN[R, E, A](
    n: Int
  )(in: Iterable[ZIO[R, E, A]]): URIO[R, List[A]] =
    collectAllWithParN[R, Nothing, Exit[E, A], A](n)(in.map(_.run)) { case zio.Exit.Success(a) => a }

  /**
   * Evaluate each effect in the structure with `collectAll`, and collect
   * the results with given partial function.
   */
  def collectAllWith[R, E, A, U](
    in: Iterable[ZIO[R, E, A]]
  )(f: PartialFunction[A, U]): ZIO[R, E, List[U]] =
    ZIO.collectAll(in).map(_.collect(f))

  /**
   * Evaluate each effect in the structure with `collectAllPar`, and collect
   * the results with given partial function.
   */
  def collectAllWithPar[R, E, A, U](
    in: Iterable[ZIO[R, E, A]]
  )(f: PartialFunction[A, U]): ZIO[R, E, List[U]] =
    ZIO.collectAllPar(in).map(_.collect(f))

  /**
   * Evaluate each effect in the structure with `collectAllPar`, and collect
   * the results with given partial function.
   *
   * Unlike `collectAllWithPar`, this method will use at most up to `n` fibers.
   */
  def collectAllWithParN[R, E, A, U](n: Int)(
    in: Iterable[ZIO[R, E, A]]
  )(f: PartialFunction[A, U]): ZIO[R, E, List[U]] =
    ZIO.collectAllParN(n)(in).map(_.collect(f))

  /**
   * Evaluate each effect in the structure in parallel, collecting the
   * the successful values and discarding the empty cases.
   */
  def collectPar[R, E, A, B](in: Iterable[A])(f: A => ZIO[R, Option[E], B]): ZIO[R, E, List[B]] =
    foreachPar(in)(a => f(a).optional).map(_.flatten)

  /**
   * Evaluate each effect in the structure in parallel, collecting the
   * the successful values and discarding the empty cases.
   *
   * Unlike `collectPar`, this method will use at most up to `n` fibers.
   */
  def collectParN[R, E, A, B](n: Int)(in: Iterable[A])(f: A => ZIO[R, Option[E], B]): ZIO[R, E, List[B]] =
    foreachParN(n)(in)(a => f(a).optional).map(_.flatten)

  /**
   * Returns information about the current fiber, such as its identity.
   */
  def descriptor: UIO[Fiber.Descriptor] = descriptorWith(succeedNow)

  /**
   * Constructs an effect based on information about the current fiber, such as
   * its identity.
   */
  def descriptorWith[R, E, A](f: Fiber.Descriptor => ZIO[R, E, A]): ZIO[R, E, A] =
    new ZIO.Descriptor(f)

  /**
   * Returns an effect that dies with the specified `Throwable`.
   * This method can be used for terminating a fiber because a defect has been
   * detected in the code.
   */
  def die(t: => Throwable): UIO[Nothing] =
    haltWith(trace => Cause.Traced(Cause.Die(t), trace()))

  /**
   * Returns an effect that dies with a [[java.lang.RuntimeException]] having the
   * specified text message. This method can be used for terminating a fiber
   * because a defect has been detected in the code.
   */
  def dieMessage(message: => String): UIO[Nothing] =
    die(new RuntimeException(message))

  /**
   * Returns an effect from a [[zio.Exit]] value.
   */
  def done[E, A](r: => Exit[E, A]): IO[E, A] =
    ZIO.effectSuspendTotal {
      r match {
        case Exit.Success(b)     => succeedNow(b)
        case Exit.Failure(cause) => halt(cause)
      }
    }

  /**
   *
   * Imports a synchronous side-effect into a pure `ZIO` value, translating any
   * thrown exceptions into typed failed effects creating with `ZIO.fail`.
   *
   * {{{
   * def putStrLn(line: String): Task[Unit] = Task.effect(println(line))
   * }}}
   */
  def effect[A](effect: => A): Task[A] = new ZIO.EffectPartial(() => effect)

  /**
   * Imports an asynchronous side-effect into a pure `ZIO` value. See
   * `effectAsyncMaybe` for the more expressive variant of this function that
   * can return a value synchronously.
   *
   * The callback function `ZIO[R, E, A] => Any` must be called at most once.
   *
   * The list of fibers, that may complete the async callback, is used to
   * provide better diagnostics.
   */
  def effectAsync[R, E, A](
    register: (ZIO[R, E, A] => Unit) => Any,
    blockingOn: List[Fiber.Id] = Nil
  ): ZIO[R, E, A] =
    effectAsyncMaybe(ZIOFn(register) { (callback: ZIO[R, E, A] => Unit) =>
      register(callback)

      None
    }, blockingOn)

  /**
   * Imports an asynchronous side-effect into a ZIO effect. The side-effect
   * has the option of returning the value synchronously, which is useful in
   * cases where it cannot be determined if the effect is synchronous or
   * asynchronous until the side-effect is actually executed. The effect also
   * has the option of returning a canceler, which will be used by the runtime
   * to cancel the asynchronous effect if the fiber executing the effect is
   * interrupted.
   *
   * If the register function returns a value synchronously, then the callback
   * function `ZIO[R, E, A] => Any` must not be called. Otherwise the callback
   * function must be called at most once.
   *
   * The list of fibers, that may complete the async callback, is used to
   * provide better diagnostics.
   */
  def effectAsyncInterrupt[R, E, A](
    register: (ZIO[R, E, A] => Unit) => Either[Canceler[R], ZIO[R, E, A]],
    blockingOn: List[Fiber.Id] = Nil
  ): ZIO[R, E, A] = {
    import java.util.concurrent.atomic.AtomicBoolean

    import internal.OneShot

    effectTotal((new AtomicBoolean(false), OneShot.make[Canceler[R]])).flatMap {
      case (started, cancel) =>
        flatten {
          effectAsyncMaybe(
            ZIOFn(register) { (k: UIO[ZIO[R, E, A]] => Unit) =>
              started.set(true)

              try register(io => k(ZIO.succeedNow(io))) match {
                case Left(canceler) =>
                  cancel.set(canceler)
                  None
                case Right(io) => Some(ZIO.succeedNow(io))
              } finally if (!cancel.isSet) cancel.set(ZIO.unit)
            },
            blockingOn
          )
        }.onInterrupt(effectSuspendTotal(if (started.get) cancel.get() else ZIO.unit))
    }
  }

  /**
   * Imports an asynchronous effect into a pure `ZIO` value. This formulation is
   * necessary when the effect is itself expressed in terms of `ZIO`.
   */
  def effectAsyncM[R, E, A](
    register: (ZIO[R, E, A] => Unit) => ZIO[R, E, Any]
  ): ZIO[R, E, A] =
    for {
      p <- Promise.make[E, A]
      r <- ZIO.runtime[R]
      a <- ZIO.uninterruptibleMask { restore =>
            val f = register(k => r.unsafeRunAsync_(k.to(p)))

            restore(f.catchAllCause(p.halt)).fork *> restore(p.await)
          }
    } yield a

  /**
   * Imports an asynchronous effect into a pure `ZIO` value, possibly returning
   * the value synchronously.
   *
   * If the register function returns a value synchronously, then the callback
   * function `ZIO[R, E, A] => Any` must not be called. Otherwise the callback
   * function must be called at most once.
   *
   * The list of fibers, that may complete the async callback, is used to
   * provide better diagnostics.
   */
  def effectAsyncMaybe[R, E, A](
    register: (ZIO[R, E, A] => Unit) => Option[ZIO[R, E, A]],
    blockingOn: List[Fiber.Id] = Nil
  ): ZIO[R, E, A] =
    new ZIO.EffectAsync(register, blockingOn)

  /**
   * Returns a lazily constructed effect, whose construction may itself require effects.
   * When no environment is required (i.e., when R == Any) it is conceptually equivalent to `flatten(effect(io))`.
   */
  def effectSuspend[R, A](rio: => RIO[R, A]): RIO[R, A] = new ZIO.EffectSuspendPartialWith((_, _) => rio)

  /**
   * Returns a lazily constructed effect, whose construction may itself require
   * effects. The effect must not throw any exceptions. When no environment is required (i.e., when R == Any)
   * it is conceptually equivalent to `flatten(effectTotal(zio))`. If you wonder if the effect throws exceptions,
   * do not use this method, use [[Task.effectSuspend]] or [[ZIO.effectSuspend]].
   */
  def effectSuspendTotal[R, E, A](zio: => ZIO[R, E, A]): ZIO[R, E, A] =
    new ZIO.EffectSuspendTotalWith((_, _) => zio)

  /**
   * Returns a lazily constructed effect, whose construction may itself require effects.
   * The effect must not throw any exceptions. When no environment is required (i.e., when R == Any)
   * it is conceptually equivalent to `flatten(effectTotal(zio))`. If you wonder if the effect throws exceptions,
   * do not use this method, use [[Task.effectSuspend]] or [[ZIO.effectSuspend]].
   */
  def effectSuspendTotalWith[R, E, A](f: (Platform, Fiber.Id) => ZIO[R, E, A]): ZIO[R, E, A] =
    new ZIO.EffectSuspendTotalWith(f)

  /**
   * Returns a lazily constructed effect, whose construction may itself require effects.
   * When no environment is required (i.e., when R == Any) it is conceptually equivalent to `flatten(effect(io))`.
   */
  def effectSuspendWith[R, A](f: (Platform, Fiber.Id) => RIO[R, A]): RIO[R, A] =
    new ZIO.EffectSuspendPartialWith(f)

  /**
   * Imports a total synchronous effect into a pure `ZIO` value.
   * The effect must not throw any exceptions. If you wonder if the effect
   * throws exceptions, then do not use this method, use [[Task.effect]],
   * [[IO.effect]], or [[ZIO.effect]].
   *
   * {{{
   * val nanoTime: UIO[Long] = IO.effectTotal(System.nanoTime())
   * }}}
   */
  def effectTotal[A](effect: => A): UIO[A] = new ZIO.EffectTotal(() => effect)

  /**
   * Accesses the whole environment of the effect.
   */
  def environment[R]: URIO[R, R] = access(r => r)

  /**
   * Extends the scope of all fibers forked within the effect to the scope of
   * the fiber that executes the returned effect.
   */
  def extendScope[R, E, A](zio: ZIO[R, E, A]): ZIO[R, E, A] =
    new ZIO.ExtendScope(zio)

  /**
   * Returns an effect that models failure with the specified error.
   * The moral equivalent of `throw` for pure code.
   */
  def fail[E](error: => E): IO[E, Nothing] =
    haltWith(trace => Cause.Traced(Cause.Fail(error), trace()))

  /**
   * Returns the `Fiber.Id` of the fiber executing the effect that calls this method.
   */
  val fiberId: UIO[Fiber.Id] = ZIO.descriptor.map(_.id)

  /**
   * Filters the collection using the specified effectual predicate.
   */
  def filter[R, E, A](as: Iterable[A])(f: A => ZIO[R, E, Boolean]): ZIO[R, E, List[A]] =
    as.foldRight[ZIO[R, E, List[A]]](ZIO.succeedNow(Nil)) { (a, zio) =>
      f(a).zipWith(zio)((p, as) => if (p) a :: as else as)
    }

  /**
   * Filters the collection using the specified effectual predicate, removing
   * all elements that satisfy the predicate.
   */
  def filterNot[R, E, A](as: Iterable[A])(f: A => ZIO[R, E, Boolean]): ZIO[R, E, List[A]] =
    filter(as)(f(_).map(!_))

  /**
   * Returns an effectful function that extracts out the first element of a
   * tuple.
   */
  def first[A, B]: ZIO[(A, B), Nothing, A] = fromFunction[(A, B), A](_._1)

  /**
   * Returns an effect that races this effect with all the specified effects,
   * yielding the value of the first effect to succeed with a value.
   * Losers of the race will be interrupted immediately
   */
  def firstSuccessOf[R, R1 <: R, E, A](
    zio: ZIO[R, E, A],
    rest: Iterable[ZIO[R1, E, A]]
  ): ZIO[R1, E, A] =
    rest.foldLeft[ZIO[R1, E, A]](zio)(_ orElse _).refailWithTrace

  /**
   * Returns an effect that first executes the outer effect, and then executes
   * the inner effect, returning the value from the inner effect, and effectively
   * flattening a nested effect.
   */
  def flatten[R, E, A](zio: ZIO[R, E, ZIO[R, E, A]]): ZIO[R, E, A] =
    zio.flatMap(ZIO.identityFn)

  /**
   * Folds an Iterable[A] using an effectual function f, working sequentially from left to right.
   */
  def foldLeft[R, E, S, A](
    in: Iterable[A]
  )(zero: S)(f: (S, A) => ZIO[R, E, S]): ZIO[R, E, S] =
    in.foldLeft(IO.succeedNow(zero): ZIO[R, E, S])((acc, el) => acc.flatMap(f(_, el)))

  /**
   * Folds an Iterable[A] using an effectual function f, working sequentially from right to left.
   */
  def foldRight[R, E, S, A](
    in: Iterable[A]
  )(zero: S)(f: (A, S) => ZIO[R, E, S]): ZIO[R, E, S] =
    in.foldRight(IO.succeedNow(zero): ZIO[R, E, S])((el, acc) => acc.flatMap(f(el, _)))

  /**
   * Applies the function `f` to each element of the `Iterable[A]` and
   * returns the results in a new `List[B]`.
   *
   * For a parallel version of this method, see `foreachPar`.
   * If you do not need the results, see `foreach_` for a more efficient implementation.
   */
  def foreach[R, E, A, B](in: Iterable[A])(f: A => ZIO[R, E, B]): ZIO[R, E, List[B]] =
    in.foldRight[ZIO[R, E, List[B]]](effectTotal(Nil))((a, io) => f(a).zipWith(io)((b, bs) => b :: bs))

  /**
   * Applies the function `f` if the argument is non-empty and
   * returns the results in a new `Option[B]`.
   */
  final def foreach[R, E, A, B](in: Option[A])(f: A => ZIO[R, E, B]): ZIO[R, E, Option[B]] =
    in.fold[ZIO[R, E, Option[B]]](none)(f(_).map(Some(_)))

  /**
   * Applies the function `f` to each element of the `Chunk[A]` and
   * returns the results in a new `Chunk[B]`.
   *
   * For a parallel version of this method, see `foreachPar`.
   * If you do not need the results, see `foreach_` for a more efficient implementation.
   */
  final def foreach[R, E, A, B](in: Chunk[A])(f: A => ZIO[R, E, B]): ZIO[R, E, Chunk[B]] =
    in.mapM(f)

  /**
   * Applies the function `f` to each element of the `NonEmptyChunk[A]` and
   * returns the results in a new `NonEmptyChunk[B]`.
   *
   * For a parallel version of this method, see `foreachPar`.
   * If you do not need the results, see `foreach_` for a more efficient implementation.
   */
  final def foreach[R, E, A, B](in: NonEmptyChunk[A])(f: A => ZIO[R, E, B]): ZIO[R, E, NonEmptyChunk[B]] =
    in.mapM(f)

  /**
   * Applies the function `f` to each element of the `Iterable[A]` and runs
   * produced effects sequentially.
   *
   * Equivalent to `foreach(as)(f).unit`, but without the cost of building
   * the list of results.
   */
  def foreach_[R, E, A](as: Iterable[A])(f: A => ZIO[R, E, Any]): ZIO[R, E, Unit] =
    ZIO.effectTotal(as.iterator).flatMap { i =>
      def loop: ZIO[R, E, Unit] =
        if (i.hasNext) f(i.next) *> loop
        else ZIO.unit
      loop
    }

  /**
   * Applies the function `f` to each element of the `Chunk[A]` and
   * returns the results in a new `Chunk[B]`.
   *
   * For a parallel version of this method, see `foreachPar`.
   */
  final def foreach_[R, E, A](as: Chunk[A])(f: A => ZIO[R, E, Any]): ZIO[R, E, Unit] =
    as.mapM_(f)

  /**
   * Applies the function `f` to each element of the `Iterable[A]` and returns
   * the result in a new `List[B]` using the specified execution strategy.
   */
  final def foreachExec[R, E, A, B](
    as: Iterable[A]
  )(exec: ExecutionStrategy)(f: A => ZIO[R, E, B]): ZIO[R, E, List[B]] =
    exec match {
      case ExecutionStrategy.Parallel     => ZIO.foreachPar(as)(f)
      case ExecutionStrategy.ParallelN(n) => ZIO.foreachParN(n)(as)(f)
      case ExecutionStrategy.Sequential   => ZIO.foreach(as)(f)
    }

  /**
   * Applies the function `f` to each element of the `Iterable[A]` in parallel,
   * and returns the results in a new `List[B]`.
   *
   * For a sequential version of this method, see `foreach`.
   */
  def foreachPar[R, E, A, B](as: Iterable[A])(f: A => ZIO[R, E, B]): ZIO[R, E, List[B]] = {
    val size = as.size
    effectTotal(Array.ofDim[AnyRef](size)).flatMap { array =>
      val zioFunction: ZIOFn1[(A, Int), ZIO[R, E, Any]] =
        ZIOFn(f) {
          case (a, i) =>
            f(a).flatMap(b => effectTotal(array(i) = b.asInstanceOf[AnyRef]))
        }
      foreachPar_(as.zipWithIndex)(zioFunction) *>
        effectTotal(array.asInstanceOf[Array[B]].toList)
    }
  }

  /**
   * Applies the function `f` to each element of the `Chunk[A]` in parallel,
   * and returns the results in a new `Chunk[B]`.
   *
   * For a sequential version of this method, see `foreach`.
   */
  final def foreachPar[R, E, A, B](as: Chunk[A])(fn: A => ZIO[R, E, B]): ZIO[R, E, Chunk[B]] =
    as.mapMPar(fn)

  /**
   * Applies the function `f` to each element of the `NonEmptyChunk[A]` in parallel,
   * and returns the results in a new `NonEmptyChunk[B]`.
   *
   * For a sequential version of this method, see `foreach`.
   */
  final def foreachPar[R, E, A, B](as: NonEmptyChunk[A])(fn: A => ZIO[R, E, B]): ZIO[R, E, NonEmptyChunk[B]] =
    as.mapMPar(fn)

  /**
   * Applies the function `f` to each element of the `Iterable[A]` and runs
   * produced effects in parallel, discarding the results.
   *
   * For a sequential version of this method, see `foreach_`.
   *
   * Optimized to avoid keeping full tree of effects, so that method could be
   * able to handle large input sequences.
   * Behaves almost like this code:
   *
   * {{{
   * as.foldLeft(ZIO.unit) { (acc, a) => acc.zipParLeft(f(a)) }
   * }}}
   *
   * Additionally, interrupts all effects on any failure.
   */
  def foreachPar_[R, E, A](as: Iterable[A])(f: A => ZIO[R, E, Any]): ZIO[R, E, Unit] =
    if (as.isEmpty) ZIO.unit
    else {
      val size = as.size
      for {
        parentId       <- ZIO.fiberId
        causes         <- Ref.make[Cause[E]](Cause.empty)
        result         <- Promise.make[Nothing, Boolean]
        failureTrigger <- Promise.make[Unit, Unit]
        status         <- Ref.make((0, 0, false))

        startTask = status.modify {
          case (started, done, failing) =>
            if (failing) {
              (false, (started, done, failing))
            } else {
              (true, (started + 1, done, failing))
            }
        }

        startFailure = status.update {
          case (started, done, _) => (started, done, true)
        } *> failureTrigger.fail(())

        task = ZIOFn(f)((a: A) =>
          ZIO
            .whenM[R, E](startTask) {
              f(a).interruptible
                .tapCause(c => causes.update(_ && c) *> startFailure)
                .ensuring {
                  val isComplete = status.modify {
                    case (started, done, failing) =>
                      val newDone = done + 1
                      ((if (failing) started else size) == newDone, (started, newDone, failing))
                  }
                  ZIO.whenM(isComplete) {
                    result.complete(failureTrigger.succeed(()))
                  }
                }
            }
            .uninterruptible
        )

        fibers <- ZIO.foreach(as)(a => task(a).fork)
        interrupter = failureTrigger.await
          .catchAll(_ => ZIO.foreach(fibers)(_.interruptAs(parentId).fork) >>= Fiber.joinAll)
          .forkManaged
        _ <- interrupter.use_ {
              ZIO
                .whenM(result.await.map(!_)) {
                  causes.get.flatMap(ZIO.halt(_))
                }
                .refailWithTrace
            }
      } yield ()
    }

  /**
   * Applies the function `f` to each element of the `Chunk[A]` and runs
   * produced effects in parallel, discarding the results.
   *
   * For a sequential version of this method, see `foreach_`.
   */
  final def foreachPar_[R, E, A](as: Chunk[A])(f: A => ZIO[R, E, Any]): ZIO[R, E, Unit] =
    as.mapMPar_(f)

  /**
   * Applies the functionw `f` to each element of the `Iterable[A]` in parallel,
   * and returns the results in a new `List[B]`.
   *
   * Unlike `foreachPar`, this method will use at most up to `n` fibers.
   */
  def foreachParN[R, E, A, B](
    n: Int
  )(as: Iterable[A])(fn: A => ZIO[R, E, B]): ZIO[R, E, List[B]] =
    Queue
      .bounded[(Promise[E, B], A)](n.toInt)
      .bracket(_.shutdown) { q =>
        for {
          pairs <- ZIO.foreach(as)(a => Promise.make[E, B].map(p => (p, a)))
          _     <- ZIO.foreach_(pairs)(pair => q.offer(pair)).fork
          _ <- ZIO.collectAll_(List.fill(n.toInt)(q.take.flatMap {
                case (p, a) => fn(a).foldCauseM(c => ZIO.foreach(pairs)(_._1.halt(c)), b => p.succeed(b))
              }.forever.fork))
          res <- ZIO.foreach(pairs)(_._1.await)
        } yield res
      }
      .refailWithTrace

  /**
   * Applies the function `f` to each element of the `Iterable[A]` and runs
   * produced effects in parallel, discarding the results.
   *
   * Unlike `foreachPar_`, this method will use at most up to `n` fibers.
   */
  def foreachParN_[R, E, A](
    n: Int
  )(as: Iterable[A])(f: A => ZIO[R, E, Any]): ZIO[R, E, Unit] =
    Semaphore
      .make(n.toLong)
      .flatMap(semaphore => ZIO.foreachPar_(as)(a => semaphore.withPermit(f(a))))
      .refailWithTrace

  /**
   * Returns an effect that forks all of the specified values, and returns a
   * composite fiber that produces a list of their results, in order.
   */
  def forkAll[R, E, A](as: Iterable[ZIO[R, E, A]]): URIO[R, Fiber[E, List[A]]] =
    ZIO.foreach(as)(_.map(List(_)).fork).map { fibers =>
      fibers
        .reduceRightOption[Fiber[E, List[A]]]((a, as) => a.zipWith(as)((a, as) => a ::: as))
        .getOrElse(Fiber.succeed(Nil))
    }

  /**
   * Returns an effect that forks all of the specified values, and returns a
   * composite fiber that produces unit. This version is faster than [[forkAll]]
   * in cases where the results of the forked fibers are not needed.
   */
  def forkAll_[R, E, A](as: Iterable[ZIO[R, E, A]]): URIO[R, Unit] =
    as.foldRight[URIO[R, Unit]](ZIO.unit)(_.fork *> _)

  /**
   * Lifts an `Either` into a `ZIO` value.
   */
  def fromEither[E, A](v: => Either[E, A]): IO[E, A] =
    effectTotal(v).flatMap(_.fold(fail(_), succeedNow))

  /**
   * Creates a `ZIO` value that represents the exit value of the specified
   * fiber.
   */
  def fromFiber[E, A](fiber: => Fiber[E, A]): IO[E, A] =
    effectTotal(fiber).flatMap(_.join)

  /**
   * Creates a `ZIO` value that represents the exit value of the specified
   * fiber.
   */
  def fromFiberM[E, A](fiber: IO[E, Fiber[E, A]]): IO[E, A] =
    fiber.flatMap(_.join)

  /**
   * Lifts a function `R => A` into a `URIO[R, A]`.
   */
  def fromFunction[R, A](f: R => A): URIO[R, A] =
    access(f)

  /**
   * Lifts a function returning Future into an effect that requires the input to the function.
   */
  def fromFunctionFuture[R, A](f: R => scala.concurrent.Future[A]): RIO[R, A] =
    fromFunction(f).flatMap(a => fromFuture(_ => a))

  /**
   * Lifts an effectful function whose effect requires no environment into
   * an effect that requires the input to the function.
   */
  def fromFunctionM[R, E, A](f: R => IO[E, A]): ZIO[R, E, A] =
    accessM(f)

  /**
   * Imports a function that creates a [[scala.concurrent.Future]] from an
   * [[scala.concurrent.ExecutionContext]] into a `ZIO`.
   */
  def fromFuture[A](make: ExecutionContext => scala.concurrent.Future[A]): Task[A] =
    Task.descriptorWith { d =>
      val ec = d.executor.asEC
      ZIO.effect(make(ec)).flatMap { f =>
        val canceler: UIO[Unit] = f match {
          case cancelable: CancelableFuture[A] =>
            UIO.effectSuspendTotal(if (f.isCompleted) ZIO.unit else ZIO.fromFuture(_ => cancelable.cancel()).ignore)
          case _ => ZIO.unit
        }

        f.value
          .fold(
            Task.effectAsyncInterrupt { (k: Task[A] => Unit) =>
              f.onComplete {
                case Success(a) => k(Task.succeedNow(a))
                case Failure(t) => k(Task.fail(t))
              }(ec)

              Left(canceler)
            }
          )(Task.fromTry(_))
      }
    }

  /**
   * Imports a function that creates a [[scala.concurrent.Future]] from an
   * [[scala.concurrent.ExecutionContext]] into a `ZIO`. The provided
   * `ExecutionContext` will interrupt the `Future` between asynchronous
   * operations such as `map` and `flatMap` if this effect is interrupted. Note
   * that no attempt will be made to interrupt a `Future` blocking on a
   * synchronous operation and that the `Future` must be created using the
   * provided `ExecutionContext`.
   */
  def fromFutureInterrupt[A](make: ExecutionContext => scala.concurrent.Future[A]): Task[A] =
    Task.descriptorWith { d =>
      val ec          = d.executor.asEC
      val interrupted = new java.util.concurrent.atomic.AtomicBoolean(false)
      val latch       = scala.concurrent.Promise[Unit]()
      val interruptibleEC = new scala.concurrent.ExecutionContext {
        def execute(runnable: Runnable): Unit =
          if (!interrupted.get) ec.execute(runnable)
          else {
            val _ = latch.success(())
          }
        def reportFailure(cause: Throwable): Unit =
          ec.reportFailure(cause)
      }
      effect(make(interruptibleEC)).flatMap { f =>
        f.value
          .fold(
            Task.effectAsync { (cb: Task[A] => Any) =>
              f.onComplete {
                case Success(a) => latch.success(()); cb(Task.succeedNow(a))
                case Failure(t) => latch.success(()); cb(Task.fail(t))
              }(interruptibleEC)
            }
          )(Task.fromTry(_))
      }.onInterrupt(
        Task.effectTotal(interrupted.set(true)) *> Task.fromFuture(_ => latch.future).orDie
      )
    }

  /**
   * Lifts an `Option` into a `ZIO`.
   */
  def fromOption[A](v: => Option[A]): IO[Unit, A] =
    effectTotal(v).flatMap(_.fold[IO[Unit, A]](fail(()))(succeedNow))

  /**
   * Lifts a `Try` into a `ZIO`.
   */
  def fromTry[A](value: => scala.util.Try[A]): Task[A] =
    effect(value).flatMap {
      case scala.util.Success(v) => ZIO.succeedNow(v)
      case scala.util.Failure(t) => ZIO.fail(t)
    }

  /**
   * Lifts an Option into a ZIO, if the option is not defined it fails with NoSuchElementException.
   */
  final def getOrFail[A](v: => Option[A]): Task[A] =
    effectSuspendTotal(v match {
      case None    => Task.fail(new NoSuchElementException("None.get"))
      case Some(v) => ZIO.succeedNow(v)
    })

  /**
   * Returns an effect that models failure with the specified `Cause`.
   */
  def halt[E](cause: => Cause[E]): IO[E, Nothing] =
    new ZIO.Fail(_ => cause)

  /**
   * Returns an effect that models failure with the specified `Cause`.
   *
   * This version takes in a lazily-evaluated trace that can be attached to the `Cause`
   * via `Cause.Traced`.
   */
  def haltWith[E](function: (() => ZTrace) => Cause[E]): IO[E, Nothing] = new ZIO.Fail(function)

  /**
   * Returns the identity effectful function, which performs no effects
   */
  def identity[R]: URIO[R, R] = fromFunction[R, R](ZIO.identityFn[R])

  /**
   * Runs `onTrue` if the result of `b` is `true` and `onFalse` otherwise.
   */
  def ifM[R, E](b: ZIO[R, E, Boolean]): ZIO.IfM[R, E] =
    new ZIO.IfM(b)

  /**
   * Like [[never]], but fibers that running this effect won't be garbage
   * collected unless interrupted.
   */
  val infinity: URIO[Clock, Nothing] = ZIO.sleep(Duration.fromNanos(Long.MaxValue)) *> ZIO.never

  /**
   * Returns an effect that is interrupted as if by the fiber calling this
   * method.
   */
  val interrupt: UIO[Nothing] = ZIO.fiberId.flatMap(fiberId => interruptAs(fiberId))

  /**
   * Returns an effect that is interrupted as if by the specified fiber.
   */
  def interruptAs(fiberId: => Fiber.Id): UIO[Nothing] =
    haltWith(trace => Cause.Traced(Cause.interrupt(fiberId), trace()))

  /**
   * Prefix form of `ZIO#interruptible`.
   */
  def interruptible[R, E, A](zio: ZIO[R, E, A]): ZIO[R, E, A] =
    zio.interruptible

  /**
   * Makes the effect interruptible, but passes it a restore function that
   * can be used to restore the inherited interruptibility from whatever region
   * the effect is composed into.
   */
  def interruptibleMask[R, E, A](
    k: ZIO.InterruptStatusRestore => ZIO[R, E, A]
  ): ZIO[R, E, A] =
    checkInterruptible(flag => k(new ZIO.InterruptStatusRestore(flag)).interruptible)

  /**
   * Iterates with the specified effectual function. The moral equivalent of:
   *
   * {{{
   * var s = initial
   *
   * while (cont(s)) {
   *   s = body(s)
   * }
   *
   * s
   * }}}
   */
  def iterate[R, E, S](initial: S)(cont: S => Boolean)(body: S => ZIO[R, E, S]): ZIO[R, E, S] =
    if (cont(initial)) body(initial).flatMap(iterate(_)(cont)(body))
    else ZIO.succeedNow(initial)

  /**
   *  Returns an effect with the value on the left part.
   */
  def left[A](a: => A): UIO[Either[A, Nothing]] =
    succeed(Left(a))

  /**
   * Returns an effect that will execute the specified effect fully on the
   * provided executor, before returning to the default executor. See
   * [[ZIO!.lock]].
   */
  def lock[R, E, A](executor: => Executor)(zio: ZIO[R, E, A]): ZIO[R, E, A] =
    ZIO.effectSuspendTotal(new ZIO.Lock(executor, zio))

  /**
   * Loops with the specified effectual function, collecting the results into a
   * list. The moral equivalent of:
   *
   * {{{
   * var s  = initial
   * var as = List.empty[A]
   *
   * while (cont(s)) {
   *   as = body(s) :: as
   *   s  = inc(s)
   * }
   *
   * as.reverse
   * }}}
   */
  def loop[R, E, A, S](initial: S)(cont: S => Boolean, inc: S => S)(body: S => ZIO[R, E, A]): ZIO[R, E, List[A]] =
    if (cont(initial))
      body(initial).flatMap(a => loop(inc(initial))(cont, inc)(body).map(as => a :: as))
    else
      ZIO.succeedNow(List.empty[A])

  /**
   * Loops with the specified effectual function purely for its effects. The
   * moral equivalent of:
   *
   * {{{
   * var s = initial
   *
   * while (cont(s)) {
   *   body(s)
   *   s = inc(s)
   * }
   * }}}
   */
  def loop_[R, E, S](initial: S)(cont: S => Boolean, inc: S => S)(body: S => ZIO[R, E, Any]): ZIO[R, E, Unit] =
    if (cont(initial)) body(initial) *> loop_(inc(initial))(cont, inc)(body)
    else ZIO.unit

  /**
   * Sequentially zips the specified effects. Specialized version of mapN.
   */
  def tupled[R, E, A, B](zio1: ZIO[R, E, A], zio2: ZIO[R, E, B]): ZIO[R, E, (A, B)] =
    mapN(zio1, zio2)((_, _))

  /**
   * Sequentially zips the specified effects. Specialized version of mapN.
   */
  def tupled[R, E, A, B, C](zio1: ZIO[R, E, A], zio2: ZIO[R, E, B], zio3: ZIO[R, E, C]): ZIO[R, E, (A, B, C)] =
    mapN(zio1, zio2, zio3)((_, _, _))

  /**
   * Sequentially zips the specified effects. Specialized version of mapN.
   */
  def tupled[R, E, A, B, C, D](
    zio1: ZIO[R, E, A],
    zio2: ZIO[R, E, B],
    zio3: ZIO[R, E, C],
    zio4: ZIO[R, E, D]
  ): ZIO[R, E, (A, B, C, D)] =
    mapN(zio1, zio2, zio3, zio4)((_, _, _, _))

  /**
   * Zips the specified effects in parallel. Specialized version of mapParN.
   */
  def tupledPar[R, E, A, B](zio1: ZIO[R, E, A], zio2: ZIO[R, E, B]): ZIO[R, E, (A, B)] =
    mapParN(zio1, zio2)((_, _))

  /**
   * Zips the specified effects in parallel. Specialized version of mapParN.
   */
  def tupledPar[R, E, A, B, C](zio1: ZIO[R, E, A], zio2: ZIO[R, E, B], zio3: ZIO[R, E, C]): ZIO[R, E, (A, B, C)] =
    mapParN(zio1, zio2, zio3)((_, _, _))

  /**
   * Zips the specified effects in parallel. Specialized version of mapParN.
   */
  def tupledPar[R, E, A, B, C, D](
    zio1: ZIO[R, E, A],
    zio2: ZIO[R, E, B],
    zio3: ZIO[R, E, C],
    zio4: ZIO[R, E, D]
  ): ZIO[R, E, (A, B, C, D)] =
    mapParN(zio1, zio2, zio3, zio4)((_, _, _, _))

  /**
   * Sequentially zips the specified effects using the specified combiner
   * function.
   */
  def mapN[R, E, A, B, C](zio1: ZIO[R, E, A], zio2: ZIO[R, E, B])(f: (A, B) => C): ZIO[R, E, C] =
    zio1.zipWith(zio2)(f)

  /**
   * Sequentially zips the specified effects using the specified combiner
   * function.
   */
  def mapN[R, E, A, B, C, D](zio1: ZIO[R, E, A], zio2: ZIO[R, E, B], zio3: ZIO[R, E, C])(
    f: (A, B, C) => D
  ): ZIO[R, E, D] =
    for {
      a <- zio1
      b <- zio2
      c <- zio3
    } yield f(a, b, c)

  /**
   * Sequentially zips the specified effects using the specified combiner
   * function.
   */
  def mapN[R, E, A, B, C, D, F](zio1: ZIO[R, E, A], zio2: ZIO[R, E, B], zio3: ZIO[R, E, C], zio4: ZIO[R, E, D])(
    f: (A, B, C, D) => F
  ): ZIO[R, E, F] =
    for {
      a <- zio1
      b <- zio2
      c <- zio3
      d <- zio4
    } yield f(a, b, c, d)

  /**
   * Returns an effect that executes the specified effects in parallel,
   * combining their results with the specified `f` function. If any effect
   * fails, then the other effects will be interrupted.
   */
  def mapParN[R, E, A, B, C](zio1: ZIO[R, E, A], zio2: ZIO[R, E, B])(f: (A, B) => C): ZIO[R, E, C] =
    zio1.zipWithPar(zio2)(f)

  /**
   * Returns an effect that executes the specified effects in parallel,
   * combining their results with the specified `f` function. If any effect
   * fails, then the other effects will be interrupted.
   */
  def mapParN[R, E, A, B, C, D](zio1: ZIO[R, E, A], zio2: ZIO[R, E, B], zio3: ZIO[R, E, C])(
    f: (A, B, C) => D
  ): ZIO[R, E, D] =
    (zio1 <&> zio2 <&> zio3).map {
      case ((a, b), c) => f(a, b, c)
    }

  /**
   * Returns an effect that executes the specified effects in parallel,
   * combining their results with the specified `f` function. If any effect
   * fails, then the other effects will be interrupted.
   */
  def mapParN[R, E, A, B, C, D, F](
    zio1: ZIO[R, E, A],
    zio2: ZIO[R, E, B],
    zio3: ZIO[R, E, C],
    zio4: ZIO[R, E, D]
  )(f: (A, B, C, D) => F): ZIO[R, E, F] =
    (zio1 <&> zio2 <&> zio3 <&> zio4).map {
      case (((a, b), c), d) => f(a, b, c, d)
    }

  /**
   * Returns a memoized version of the specified effectual function.
   */
  def memoize[R, E, A, B](f: A => ZIO[R, E, B]): UIO[A => ZIO[R, E, B]] =
    RefM.make(Map.empty[A, Promise[E, B]]).map { ref => a =>
      for {
        promise <- ref.modify { map =>
                    map.get(a) match {
                      case Some(promise) => ZIO.succeedNow((promise, map))
                      case None =>
                        for {
                          promise <- Promise.make[E, B]
                          _       <- f(a).to(promise).fork
                        } yield (promise, map + (a -> promise))
                    }
                  }
        b <- promise.await
      } yield b
    }

  /**
   * Merges an `Iterable[IO]` to a single IO, working sequentially.
   */
  def mergeAll[R, E, A, B](
    in: Iterable[ZIO[R, E, A]]
  )(zero: B)(f: (B, A) => B): ZIO[R, E, B] =
    in.foldLeft[ZIO[R, E, B]](succeedNow(zero))(_.zipWith(_)(f))

  /**
   * Merges an `Iterable[IO]` to a single IO, working in parallel.
   *
   * Due to the parallel nature of this combinator, `f` must be both:
   * - commutative: `f(a, b) == f(b, a)`
   * - associative: `f(a, f(b, c)) == f(f(a, b), c)`
   *
   * It's unsafe to execute side effects inside `f`, as `f` may be executed
   * more than once for some of `in` elements during effect execution.
   */
  def mergeAllPar[R, E, A, B](
    in: Iterable[ZIO[R, E, A]]
  )(zero: B)(f: (B, A) => B): ZIO[R, E, B] =
    Ref.make(zero).flatMap(acc => foreachPar_(in)(_.flatMap(a => acc.update(f(_, a)))) *> acc.get)

  /**
   * Merges an `Iterable[IO]` to a single IO, working in with up to `n` fibers in parallel.
   *
   * Due to the parallel nature of this combinator, `f` must be both:
   * - commutative: `f(a, b) == f(b, a)`
   * - associative: `f(a, f(b, c)) == f(f(a, b), c)`
   *
   * It's unsafe to execute side effects inside `f`, as `f` may be executed
   * more than once for some of `in` elements during effect execution.
   */
  def mergeAllParN[R, E, A, B](n: Int)(
    in: Iterable[ZIO[R, E, A]]
  )(zero: B)(f: (B, A) => B): ZIO[R, E, B] =
    Ref.make(zero).flatMap(acc => foreachParN_(n)(in)(_.flatMap(a => acc.update(f(_, a)))) *> acc.get)

  /**
   * Returns an effect with the empty value.
   */
  val none: UIO[Option[Nothing]] = succeedNow(None)

  /**
   * Feeds elements of type `A` to a function `f` that returns an effect.
   * Collects all successes and failures in a tupled fashion.
   */
  def partition[R, E, A, B](
    in: Iterable[A]
  )(f: A => ZIO[R, E, B])(implicit ev: CanFail[E]): ZIO[R, Nothing, (List[E], List[B])] =
    ZIO.foreach(in)(f(_).either).map(partitionMap(_)(ZIO.identityFn))

  /**
   * Feeds elements of type `A` to a function `f` that returns an effect.
   * Collects all successes and failures in parallel and returns the result as
   * a tuple.
   */
  def partitionPar[R, E, A, B](
    in: Iterable[A]
  )(f: A => ZIO[R, E, B])(implicit ev: CanFail[E]): ZIO[R, Nothing, (List[E], List[B])] =
    ZIO.foreachPar(in)(f(_).either).map(ZIO.partitionMap(_)(ZIO.identityFn))

  /**
   * Feeds elements of type `A` to a function `f` that returns an effect.
   * Collects all successes and failures in parallel and returns the result as
   * a tuple.
   *
   * Unlike [[partitionPar]], this method will use at most up to `n` fibers.
   */
  def partitionParN[R, E, A, B](n: Int)(
    in: Iterable[A]
  )(f: A => ZIO[R, E, B])(implicit ev: CanFail[E]): ZIO[R, Nothing, (List[E], List[B])] =
    ZIO.foreachParN(n)(in)(f(_).either).map(ZIO.partitionMap(_)(ZIO.identityFn))

  /**
   * Given an environment `R`, returns a function that can supply the
   * environment to programs that require it, removing their need for any
   * specific environment.
   *
   * This is similar to dependency injection, and the `provide` function can be
   * thought of as `inject`.
   */
  def provide[R, E, A](r: => R): ZIO[R, E, A] => IO[E, A] =
    (zio: ZIO[R, E, A]) => new ZIO.Provide(r, zio)

  /**
   * Returns a effect that will never produce anything. The moral equivalent of
   * `while(true) {}`, only without the wasted CPU cycles. Fibers that suspended
   * running this effect are automatically garbage collected on the JVM,
   * because they cannot be reactivated.
   */
  val never: UIO[Nothing] = effectAsync[Any, Nothing, Nothing](_ => ())

  /**
   * Races an `IO[E, A]` against zero or more other effects. Yields either the
   * first success or the last failure.
   */
  def raceAll[R, R1 <: R, E, A](
    zio: ZIO[R, E, A],
    ios: Iterable[ZIO[R1, E, A]]
  ): ZIO[R1, E, A] =
    zio.raceAll(ios)

  /**
   * Reduces an `Iterable[IO]` to a single `IO`, working sequentially.
   */
  def reduceAll[R, R1 <: R, E, A](a: ZIO[R, E, A], as: Iterable[ZIO[R1, E, A]])(
    f: (A, A) => A
  ): ZIO[R1, E, A] =
    as.foldLeft[ZIO[R1, E, A]](a)(_.zipWith(_)(f))

  /**
   * Reduces an `Iterable[IO]` to a single `IO`, working in parallel.
   */
  def reduceAllPar[R, R1 <: R, E, A](a: ZIO[R, E, A], as: Iterable[ZIO[R1, E, A]])(
    f: (A, A) => A
  ): ZIO[R1, E, A] = {
    def prepend[Z](z: Z, zs: Iterable[Z]): Iterable[Z] =
      new Iterable[Z] {
        override def iterator: Iterator[Z] = Iterator(z) ++ zs.iterator
      }

    val all = prepend(a, as)
    mergeAllPar(all)(Option.empty[A])((acc, elem) => Some(acc.fold(elem)(f(_, elem)))).map(_.get)
  }

  /**
   * Reduces an `Iterable[IO]` to a single `IO`, working in up to `n` fibers in parallel.
   */
  def reduceAllParN[R, R1 <: R, E, A](n: Int)(a: ZIO[R, E, A], as: Iterable[ZIO[R1, E, A]])(
    f: (A, A) => A
  ): ZIO[R1, E, A] = {
    def prepend[Z](z: Z, zs: Iterable[Z]): Iterable[Z] =
      new Iterable[Z] {
        override def iterator: Iterator[Z] = Iterator(z) ++ zs.iterator
      }

    val all = prepend(a, as)
    mergeAllParN(n)(all)(Option.empty[A])((acc, elem) => Some(acc.fold(elem)(f(_, elem)))).map(_.get)
  }

  /**
   * Replicates the given effect `n` times. If 0 or negative numbers are given,
   * an empty `Iterable` will be returned. This method is more efficient than
   * using `List.fill` or similar methods, because the returned `Iterable`
   * consumes only a small amount of heap regardless of `n`.
   */
  def replicate[R, E, A](n: Int)(effect: ZIO[R, E, A]): Iterable[ZIO[R, E, A]] =
    new Iterable[ZIO[R, E, A]] {
      override def iterator: Iterator[ZIO[R, E, A]] = Iterator.range(0, n).map(_ => effect)
    }

  /**
   * Requires that the given `ZIO[R, E, Option[A]]` contain a value. If there is no
   * value, then the specified error will be raised.
   */
  def require[R, E, A](error: => E): ZIO[R, E, Option[A]] => ZIO[R, E, A] =
    (io: ZIO[R, E, Option[A]]) => io.flatMap(_.fold[ZIO[R, E, A]](fail[E](error))(succeedNow))

  /**
   * Acquires a resource, uses the resource, and then releases the resource.
   * However, unlike `bracket`, the separation of these phases allows
   * the acquisition to be interruptible.
   *
   * Useful for concurrent data structures and other cases where the
   * 'deallocator' can tell if the allocation succeeded or not just by
   * inspecting internal / external state.
   */
  def reserve[R, E, A, B](reservation: ZIO[R, E, Reservation[R, E, A]])(use: A => ZIO[R, E, B]): ZIO[R, E, B] =
    ZManaged.makeReserve(reservation).use(use)

  /**
   *  Returns an effect with the value on the right part.
   */
  def right[B](b: => B): UIO[Either[Nothing, B]] =
    succeed(Right(b))

  /**
   * Returns an effect that accesses the runtime, which can be used to
   * (unsafely) execute tasks. This is useful for integration with legacy
   * code that must call back into ZIO code.
   */
  def runtime[R]: URIO[R, Runtime[R]] =
    for {
      environment <- environment[R]
      platform    <- effectSuspendTotalWith((p, _) => ZIO.succeedNow(p))
    } yield Runtime(environment, platform)

  /**
   * Returns an effectful function that extracts out the second element of a
   * tuple.
   */
  def second[A, B]: URIO[(A, B), B] = fromFunction[(A, B), B](_._2)

  /**
   * Accesses the specified service in the environment of the effect.
   */
  def service[A: Tag]: URIO[Has[A], A] =
    ZIO.access(_.get[A])

  /**
   * Accesses the specified services in the environment of the effect.
   */
  def services[A: Tag, B: Tag]: URIO[Has[A] with Has[B], (A, B)] =
    ZIO.access(r => (r.get[A], r.get[B]))

  /**
   * Accesses the specified services in the environment of the effect.
   */
  def services[A: Tag, B: Tag, C: Tag]: URIO[Has[A] with Has[B] with Has[C], (A, B, C)] =
    ZIO.access(r => (r.get[A], r.get[B], r.get[C]))

  /**
   * Accesses the specified services in the environment of the effect.
   */
  def services[A: Tag, B: Tag, C: Tag, D: Tag]: URIO[Has[A] with Has[B] with Has[C] with Has[D], (A, B, C, D)] =
    ZIO.access(r => (r.get[A], r.get[B], r.get[C], r.get[D]))

  /**
   * Returns an effect that suspends for the specified duration. This method is
   * asynchronous, and does not actually block the fiber executing the effect.
   */
  def sleep(duration: => Duration): URIO[Clock, Unit] =
    clock.sleep(duration)

  /**
   *  Returns an effect with the optional value.
   */
  def some[A](a: => A): UIO[Option[A]] =
    succeed(Some(a))

  /**
   * Returns an effect that models success with the specified value.
   */
  def succeed[A](a: => A): UIO[A] =
    effectTotal(a)

  /**
   * Returns an effectful function that merely swaps the elements in a `Tuple2`.
   */
  def swap[A, B]: URIO[(A, B), (B, A)] =
    fromFunction[(A, B), (B, A)](_.swap)

  /**
   * Capture ZIO trace at the current point
   * */
  def trace: UIO[ZTrace] = ZIO.Trace

  /**
   * Prefix form of `ZIO#traced`.
   */
  def traced[R, E, A](zio: ZIO[R, E, A]): ZIO[R, E, A] =
    zio.traced

  /**
   * An effect that succeeds with a unit value.
   */
  val unit: UIO[Unit] = succeedNow(())

  /**
   * Prefix form of `ZIO#uninterruptible`.
   */
  def uninterruptible[R, E, A](zio: ZIO[R, E, A]): ZIO[R, E, A] =
    zio.uninterruptible

  /**
   * Makes the effect uninterruptible, but passes it a restore function that
   * can be used to restore the inherited interruptibility from whatever region
   * the effect is composed into.
   */
  def uninterruptibleMask[R, E, A](
    k: ZIO.InterruptStatusRestore => ZIO[R, E, A]
  ): ZIO[R, E, A] =
    checkInterruptible(flag => k(new ZIO.InterruptStatusRestore(flag)).uninterruptible)

  /**
   * The moral equivalent of `if (!p) exp`
   */
  def unless[R, E](b: => Boolean)(zio: => ZIO[R, E, Any]): ZIO[R, E, Unit] =
    effectSuspendTotal(if (b) unit else zio.unit)

  /**
   * The moral equivalent of `if (!p) exp` when `p` has side-effects
   */
  def unlessM[R, E](b: ZIO[R, E, Boolean]): ZIO.UnlessM[R, E] =
    new ZIO.UnlessM(b)

  /**
   * The inverse operation `IO.sandboxed`
   *
   * Terminates with exceptions on the `Left` side of the `Either` error, if it
   * exists. Otherwise extracts the contained `IO[E, A]`
   */
  def unsandbox[R, E, A](v: ZIO[R, Cause[E], A]): ZIO[R, E, A] =
    v.mapErrorCause(_.flatten)

  /**
   * Prefix form of `ZIO#untraced`.
   */
  def untraced[R, E, A](zio: ZIO[R, E, A]): ZIO[R, E, A] =
    zio.untraced

  /**
   * Feeds elements of type `A` to `f` and accumulates all errors in error
   * channel or successes in success channel.
   *
   * This combinator is lossy meaning that if there are errors all successes
   * will be lost. To retain all information please use [[partition]].
   */
  def validate[R, E, A, B](
    in: Iterable[A]
  )(f: A => ZIO[R, E, B])(implicit ev: CanFail[E]): ZIO[R, ::[E], List[B]] =
    partition(in)(f).flatMap {
      case (e :: es, _) => ZIO.fail(::(e, es))
      case (_, bs)      => ZIO.succeedNow(bs)
    }

  /**
   * Feeds elements of type `A` to `f `and accumulates, in parallel, all errors
   * in error channel or successes in success channel.
   *
   * This combinator is lossy meaning that if there are errors all successes
   * will be lost. To retain all information please use [[partitionPar]].
   */
  def validatePar[R, E, A, B](
    in: Iterable[A]
  )(f: A => ZIO[R, E, B])(implicit ev: CanFail[E]): ZIO[R, ::[E], List[B]] =
    partitionPar(in)(f).flatMap {
      case (e :: es, _) => ZIO.fail(::(e, es))
      case (_, bs)      => ZIO.succeedNow(bs)
    }

  /**
   * Feeds elements of type `A` to `f` until it succeeds. Returns first success
   * or the accumulation of all errors.
   */
  def validateFirst[R, E, A, B](
    in: Iterable[A]
  )(f: A => ZIO[R, E, B])(implicit ev: CanFail[E]): ZIO[R, List[E], B] =
    ZIO.foreach(in)(f(_).flip).flip

  /**
   * Feeds elements of type `A` to `f`, in parallel, until it succeeds. Returns
   * first success or the accumulation of all errors.
   *
   * In case of success all other running fibers are terminated.
   */
  def validateFirstPar[R, E, A, B](
    in: Iterable[A]
  )(f: A => ZIO[R, E, B])(implicit ev: CanFail[E]): ZIO[R, List[E], B] =
    ZIO.foreachPar(in)(f(_).flip).flip

  /**
   * The moral equivalent of `if (p) exp`
   */
  def when[R, E](b: => Boolean)(zio: => ZIO[R, E, Any]): ZIO[R, E, Unit] =
    effectSuspendTotal(if (b) zio.unit else unit)

  /**
   * Runs an effect when the supplied `PartialFunction` matches for the given value, otherwise does nothing.
   */
  def whenCase[R, E, A](a: => A)(pf: PartialFunction[A, ZIO[R, E, Any]]): ZIO[R, E, Unit] =
    effectSuspendTotal(pf.applyOrElse(a, (_: A) => unit).unit)

  /**
   * Runs an effect when the supplied `PartialFunction` matches for the given effectful value, otherwise does nothing.
   */
  def whenCaseM[R, E, A](a: ZIO[R, E, A])(pf: PartialFunction[A, ZIO[R, E, Any]]): ZIO[R, E, Unit] =
    a.flatMap(whenCase(_)(pf))

  /**
   * The moral equivalent of `if (p) exp` when `p` has side-effects
   */
  def whenM[R, E](b: ZIO[R, E, Boolean]): ZIO.WhenM[R, E] =
    new ZIO.WhenM(b)

  /**
   * Locally installs a supervisor and an effect that succeeds with all the
   * children that have been forked in the returned effect.
   */
  def withChildren[R, E, A](get: UIO[Chunk[Fiber.Runtime[Any, Any]]] => ZIO[R, E, A]): ZIO[R, E, A] =
    Supervisor.track(true).flatMap { supervisor =>
      // Filter out the fiber id of whoever is calling this:
      get(supervisor.value.flatMap(children => ZIO.descriptor.map(d => children.filter(_.id != d.id))))
    }

  /**
   * Returns an effect that yields to the runtime system, starting on a fresh
   * stack. Manual use of this method can improve fairness, at the cost of
   * overhead.
   */
  val yieldNow: UIO[Unit] = ZIO.Yield

  def apply[A](a: => A): Task[A] = effect(a)

  private val _IdentityFn: Any => Any = (a: Any) => a

  private[zio] def identityFn[A]: A => A = _IdentityFn.asInstanceOf[A => A]

  private[zio] def partitionMap[A, A1, A2](iterable: Iterable[A])(f: A => Either[A1, A2]): (List[A1], List[A2]) =
    iterable.foldRight((List.empty[A1], List.empty[A2])) {
      case (a, (es, bs)) =>
        f(a).fold(
          e => (e :: es, bs),
          b => (es, b :: bs)
        )
    }

  private[zio] val unitFn: Any => Unit = (_: Any) => ()

  implicit final class ZIOAutoCloseableOps[R, E, A <: AutoCloseable](private val io: ZIO[R, E, A]) extends AnyVal {

    /**
     * Like `bracket`, safely wraps a use and release of a resource.
     * This resource will get automatically closed, because it implements `AutoCloseable`.
     */
    def bracketAuto[R1 <: R, E1 >: E, B](use: A => ZIO[R1, E1, B]): ZIO[R1, E1, B] =
      // TODO: Dotty doesn't infer this properly: io.bracket[R1, E1](a => UIO(a.close()))(use)
      bracket(io)(a => UIO(a.close()))(use)

    /**
     * Converts this ZIO value to a ZManaged value. See [[ZManaged.fromAutoCloseable]].
     */
    def toManaged: ZManaged[R, E, A] = ZManaged.fromAutoCloseable(io)
  }

  implicit final class ZioRefineToOrDieOps[R, E <: Throwable, A](private val self: ZIO[R, E, A]) extends AnyVal {

    /**
     * Keeps some of the errors, and terminates the fiber with the rest.
     */
    def refineToOrDie[E1 <: E: ClassTag](implicit ev: CanFail[E]): ZIO[R, E1, A] =
      self.refineOrDie { case e: E1 => e }
  }

  final class ProvideSomeLayer[R0 <: Has[_], -R, +E, +A](private val self: ZIO[R, E, A]) extends AnyVal {
    def apply[E1 >: E, R1 <: Has[_]](
      layer: ZLayer[R0, E1, R1]
    )(implicit ev1: R0 with R1 <:< R, ev2: NeedsEnv[R], tagged: Tag[R1]): ZIO[R0, E1, A] =
      self.provideLayer[E1, R0, R0 with R1](ZLayer.identity[R0] ++ layer)
  }

  implicit final class ZIOWithFilterOps[R, E, A](private val self: ZIO[R, E, A]) extends AnyVal {

    /**
     * Enables to check conditions in the value produced by ZIO
     * If the condition is not satisfied, it fails with NoSuchElementException
     * this provide the syntax sugar in for-comprehension:
     * for {
     *   (i, j) <- io1
     *   positive <- io2 if positive > 0
     *  } yield ()
     */
    def withFilter(predicate: A => Boolean)(implicit ev: NoSuchElementException <:< E): ZIO[R, E, A] =
      self.flatMap { a =>
        if (predicate(a)) ZIO.succeedNow(a)
        else ZIO.fail(new NoSuchElementException("The value doesn't satisfy the predicate"))
      }
  }

  final class InterruptStatusRestore(private val flag: zio.InterruptStatus) extends AnyVal {
    def apply[R, E, A](zio: ZIO[R, E, A]): ZIO[R, E, A] =
      zio.interruptStatus(flag)

    /**
     * Returns a new effect that, if the parent region is uninterruptible, can
     * be interrupted in the background instantaneously. If the parent region
     * is interruptible, then the effect can be interrupted normally, in the
     * foreground.
     */
    def force[R, E, A](zio: ZIO[R, E, A]): ZIO[R, E, A] =
      if (flag == InterruptStatus.Uninterruptible) zio.uninterruptible.disconnect.interruptible
      else zio.interruptStatus(flag)
  }

  final class IfM[R, E](private val b: ZIO[R, E, Boolean]) extends AnyVal {
    def apply[R1 <: R, E1 >: E, A](onTrue: => ZIO[R1, E1, A], onFalse: => ZIO[R1, E1, A]): ZIO[R1, E1, A] =
      b.flatMap(b => if (b) onTrue else onFalse)
  }

  final class UnlessM[R, E](private val b: ZIO[R, E, Boolean]) extends AnyVal {
    def apply[R1 <: R, E1 >: E](zio: => ZIO[R1, E1, Any]): ZIO[R1, E1, Unit] =
      b.flatMap(b => if (b) unit else zio.unit)
  }

  final class WhenM[R, E](private val b: ZIO[R, E, Boolean]) extends AnyVal {
    def apply[R1 <: R, E1 >: E](zio: => ZIO[R1, E1, Any]): ZIO[R1, E1, Unit] =
      b.flatMap(b => if (b) zio.unit else unit)
  }

  final class TimeoutTo[-R, +E, +A, +B](self: ZIO[R, E, A], b: B) {
    def apply[B1 >: B](f: A => B1)(duration: Duration): ZIO[R with Clock, E, B1] =
      (self map f) raceFirst (ZIO.sleep(duration).interruptible as b)
  }

  final class BracketAcquire_[-R, +E](private val acquire: ZIO[R, E, Any]) extends AnyVal {
    def apply[R1 <: R](release: URIO[R1, Any]): BracketRelease_[R1, E] =
      new BracketRelease_(acquire, release)
  }
  final class BracketRelease_[-R, +E](acquire: ZIO[R, E, Any], release: URIO[R, Any]) {
    def apply[R1 <: R, E1 >: E, B](use: ZIO[R1, E1, B]): ZIO[R1, E1, B] =
      ZIO.bracket(acquire, (_: Any) => release, (_: Any) => use)
  }

  final class BracketAcquire[-R, +E, +A](private val acquire: ZIO[R, E, A]) extends AnyVal {
    def apply[R1](release: A => URIO[R1, Any]): BracketRelease[R with R1, E, A] =
      new BracketRelease[R with R1, E, A](acquire, release)
  }
  final class BracketRelease[-R, +E, +A](acquire: ZIO[R, E, A], release: A => URIO[R, Any]) {
    def apply[R1 <: R, E1 >: E, B](use: A => ZIO[R1, E1, B]): ZIO[R1, E1, B] =
      ZIO.bracket(acquire, release, use)
  }

  final class BracketExitAcquire[-R, +E, +A](private val acquire: ZIO[R, E, A]) extends AnyVal {
    def apply[R1 <: R, E1 >: E, B](
      release: (A, Exit[E1, B]) => URIO[R1, Any]
    ): BracketExitRelease[R1, E, E1, A, B] =
      new BracketExitRelease(acquire, release)
  }
  final class BracketExitRelease[-R, +E, E1, +A, B](
    acquire: ZIO[R, E, A],
    release: (A, Exit[E1, B]) => URIO[R, Any]
  ) {
    def apply[R1 <: R, E2 >: E <: E1, B1 <: B](use: A => ZIO[R1, E2, B1]): ZIO[R1, E2, B1] =
      ZIO.bracketExit(acquire, release, use)
  }

  final class AccessPartiallyApplied[R](private val dummy: Boolean = true) extends AnyVal {
    def apply[A](f: R => A): URIO[R, A] =
      new ZIO.Read(r => succeedNow(f(r)))
  }

  final class AccessMPartiallyApplied[R](private val dummy: Boolean = true) extends AnyVal {
    def apply[E, A](f: R => ZIO[R, E, A]): ZIO[R, E, A] =
      new ZIO.Read(f)
  }

  @inline
  private def succeedLeft[E, A]: E => UIO[Either[E, A]] =
    _succeedLeft.asInstanceOf[E => UIO[Either[E, A]]]

  private val _succeedLeft: Any => IO[Any, Either[Any, Any]] =
    e2 => succeedNow[Either[Any, Any]](Left(e2))

  @inline
  private def succeedRight[E, A]: A => UIO[Either[E, A]] =
    _succeedRight.asInstanceOf[A => UIO[Either[E, A]]]

  private val _succeedRight: Any => IO[Any, Either[Any, Any]] =
    a => succeedNow[Either[Any, Any]](Right(a))

  final class ZipLeftFn[R, E, A, B](override val underlying: () => ZIO[R, E, A]) extends ZIOFn1[B, ZIO[R, E, B]] {
    def apply(a: B): ZIO[R, E, B] =
      underlying().as(a)
  }

  final class ZipRightFn[R, E, A, B](override val underlying: () => ZIO[R, E, B]) extends ZIOFn1[A, ZIO[R, E, B]] {
    def apply(a: A): ZIO[R, E, B] = {
      val _ = a
      underlying()
    }
  }

  final class TapFn[R, E, A](override val underlying: A => ZIO[R, E, Any]) extends ZIOFn1[A, ZIO[R, E, A]] {
    def apply(a: A): ZIO[R, E, A] =
      underlying(a).as(a)
  }

  final class MapFn[R, E, A, B](override val underlying: A => B) extends ZIOFn1[A, ZIO[R, E, B]] {
    def apply(a: A): ZIO[R, E, B] =
      new ZIO.Succeed(underlying(a))
  }

  final class ConstZIOFn[R, E, A, B](override val underlying: () => B) extends ZIOFn1[A, ZIO[R, E, B]] {
    def apply(a: A): ZIO[R, E, B] = {
      val _ = a
      new ZIO.Succeed(underlying())
    }
  }

  final class ConstFn[A, B](override val underlying: () => B) extends ZIOFn1[A, B] {
    def apply(a: A): B = {
      val _ = a
      underlying()
    }
  }

  final class BracketReleaseFn[R, E, A, B](override val underlying: A => URIO[R, Any])
      extends ZIOFn2[A, Exit[E, B], URIO[R, Any]] {
    override def apply(a: A, exit: Exit[E, B]): URIO[R, Any] = {
      val _ = exit
      underlying(a)
    }
  }

  final class SucceedFn[R, E, A](override val underlying: AnyRef) extends ZIOFn1[A, ZIO[R, E, A]] {
    def apply(a: A): ZIO[R, E, A] = new ZIO.Succeed(a)
  }

  final class MapErrorFn[R, E, E2, A](override val underlying: E => E2) extends ZIOFn1[Cause[E], ZIO[R, E2, Nothing]] {
    def apply(a: Cause[E]): ZIO[R, E2, Nothing] =
      ZIO.halt(a.map(underlying))
  }

  final class MapErrorCauseFn[R, E, E2, A](override val underlying: Cause[E] => Cause[E2])
      extends ZIOFn1[Cause[E], ZIO[R, E2, Nothing]] {
    def apply(a: Cause[E]): ZIO[R, E2, Nothing] =
      ZIO.halt(underlying(a))
  }

  final class FoldCauseMFailureFn[R, E, E2, A](override val underlying: E => ZIO[R, E2, A])
      extends ZIOFn1[Cause[E], ZIO[R, E2, A]] {
    def apply(c: Cause[E]): ZIO[R, E2, A] =
      c.failureOrCause.fold(underlying, ZIO.halt(_))
  }

  final class FoldCauseMFailureTraceFn[R, E, E2, A](override val underlying: ((E, Option[ZTrace])) => ZIO[R, E2, A])
      extends ZIOFn1[Cause[E], ZIO[R, E2, A]] {
    def apply(c: Cause[E]): ZIO[R, E2, A] =
      c.failureTraceOrCause.fold(underlying, ZIO.halt(_))
  }

  final class TapCauseRefailFn[R, E, E1 >: E, A](override val underlying: Cause[E] => ZIO[R, E1, Any])
      extends ZIOFn1[Cause[E], ZIO[R, E1, Nothing]] {
    def apply(c: Cause[E]): ZIO[R, E1, Nothing] =
      underlying(c) *> ZIO.halt(c)
  }

  final class TapErrorRefailFn[R, E, E1 >: E, A](override val underlying: E => ZIO[R, E1, Any])
      extends ZIOFn1[Cause[E], ZIO[R, E1, Nothing]] {
    def apply(c: Cause[E]): ZIO[R, E1, Nothing] =
      c.failureOrCause.fold(underlying(_) *> ZIO.halt(c), _ => ZIO.halt(c))
  }

  final class TapErrorTraceRefailFn[R, E, E1 >: E, A](
    override val underlying: ((E, Option[ZTrace])) => ZIO[R, E1, Any]
  ) extends ZIOFn1[Cause[E], ZIO[R, E1, Nothing]] {
    def apply(c: Cause[E]): ZIO[R, E1, Nothing] =
      c.failureTraceOrCause.fold(underlying(_) *> ZIO.halt(c), _ => ZIO.halt(c))
  }

  private[zio] object Tags {
    final val FlatMap                  = 0
    final val Succeed                  = 1
    final val EffectTotal              = 2
    final val Fail                     = 3
    final val Fold                     = 4
    final val InterruptStatus          = 5
    final val CheckInterrupt           = 6
    final val EffectPartial            = 7
    final val EffectAsync              = 8
    final val Fork                     = 9
    final val Descriptor               = 10
    final val Lock                     = 11
    final val Yield                    = 12
    final val Access                   = 13
    final val Provide                  = 14
    final val EffectSuspendPartialWith = 15
    final val FiberRefNew              = 16
    final val FiberRefModify           = 17
    final val Trace                    = 18
    final val TracingStatus            = 19
    final val CheckTracing             = 20
    final val EffectSuspendTotalWith   = 21
    final val RaceWith                 = 22
    final val Supervise                = 23
    final val ExtendScope              = 24
  }
  private[zio] final class FlatMap[R, E, A0, A](val zio: ZIO[R, E, A0], val k: A0 => ZIO[R, E, A])
      extends ZIO[R, E, A] {
    override def tag = Tags.FlatMap
  }

  private[zio] final class Succeed[A](val value: A) extends UIO[A] {
    override def tag = Tags.Succeed
  }

  private[zio] final class EffectTotal[A](val effect: () => A) extends UIO[A] {
    override def tag = Tags.EffectTotal
  }

  private[zio] final class EffectPartial[A](val effect: () => A) extends Task[A] {
    override def tag = Tags.EffectPartial
  }

  private[zio] final class EffectAsync[R, E, A](
    val register: (ZIO[R, E, A] => Unit) => Option[ZIO[R, E, A]],
    val blockingOn: List[Fiber.Id]
  ) extends ZIO[R, E, A] {
    override def tag = Tags.EffectAsync
  }

  private[zio] final class Fold[R, E, E2, A, B](
    val value: ZIO[R, E, A],
    val failure: Cause[E] => ZIO[R, E2, B],
    val success: A => ZIO[R, E2, B]
  ) extends ZIOFn1[A, ZIO[R, E2, B]]
      with ZIO[R, E2, B]
      with Function[A, ZIO[R, E2, B]] {

    override def tag = Tags.Fold

    override def underlying = success

    def apply(v: A): ZIO[R, E2, B] = success(v)
  }

  private[zio] final class Fork[R, E, A](val value: ZIO[R, E, A], val scope: Option[ZScope[Any]])
      extends URIO[R, Fiber.Runtime[E, A]] {
    override def tag = Tags.Fork
  }

  private[zio] final class InterruptStatus[R, E, A](val zio: ZIO[R, E, A], val flag: _root_.zio.InterruptStatus)
      extends ZIO[R, E, A] {
    override def tag = Tags.InterruptStatus
  }

  private[zio] final class CheckInterrupt[R, E, A](val k: zio.InterruptStatus => ZIO[R, E, A]) extends ZIO[R, E, A] {
    override def tag = Tags.CheckInterrupt
  }

  private[zio] final class Fail[E, A](val fill: (() => ZTrace) => Cause[E]) extends IO[E, A] { self =>
    override def tag = Tags.Fail

    override def map[B](f: A => B): IO[E, B] =
      self.asInstanceOf[IO[E, B]]

    override def flatMap[R1 <: Any, E1 >: E, B](k: A => ZIO[R1, E1, B]): ZIO[R1, E1, B] =
      self.asInstanceOf[ZIO[R1, E1, B]]
  }

  private[zio] final class Descriptor[R, E, A](val k: Fiber.Descriptor => ZIO[R, E, A]) extends ZIO[R, E, A] {
    override def tag = Tags.Descriptor
  }

  private[zio] final class Lock[R, E, A](val executor: Executor, val zio: ZIO[R, E, A]) extends ZIO[R, E, A] {
    override def tag = Tags.Lock
  }

  private[zio] object Yield extends UIO[Unit] {
    override def tag = Tags.Yield
  }

  private[zio] final class Read[R, E, A](val k: R => ZIO[R, E, A]) extends ZIO[R, E, A] {
    override def tag = Tags.Access
  }

  private[zio] final class Provide[R, E, A](val r: R, val next: ZIO[R, E, A]) extends IO[E, A] {
    override def tag = Tags.Provide
  }

  private[zio] final class EffectSuspendPartialWith[R, A](val f: (Platform, Fiber.Id) => RIO[R, A]) extends RIO[R, A] {
    override def tag = Tags.EffectSuspendPartialWith
  }

  private[zio] final class EffectSuspendTotalWith[R, E, A](val f: (Platform, Fiber.Id) => ZIO[R, E, A])
      extends ZIO[R, E, A] {
    override def tag = Tags.EffectSuspendTotalWith
  }

  private[zio] final class FiberRefNew[A](val initial: A, private[zio] val onFork: A => A, val onJoin: (A, A) => A)
      extends UIO[FiberRef[A]] {
    override def tag = Tags.FiberRefNew
  }

  private[zio] final class FiberRefModify[A, B](val fiberRef: FiberRef[A], val f: A => (B, A)) extends UIO[B] {
    override def tag = Tags.FiberRefModify
  }

  private[zio] object Trace extends UIO[ZTrace] {
    override def tag = Tags.Trace
  }

  private[zio] final class TracingStatus[R, E, A](val zio: ZIO[R, E, A], val flag: TracingS) extends ZIO[R, E, A] {
    override def tag = Tags.TracingStatus
  }

  private[zio] final class CheckTracing[R, E, A](val k: TracingS => ZIO[R, E, A]) extends ZIO[R, E, A] {
    override def tag = Tags.CheckTracing
  }

  private[zio] final class RaceWith[R, EL, ER, E, A, B, C](
    val left: ZIO[R, EL, A],
    val right: ZIO[R, ER, B],
    val leftWins: (Exit[EL, A], Fiber[ER, B]) => ZIO[R, E, C],
    val rightWins: (Exit[ER, B], Fiber[EL, A]) => ZIO[R, E, C]
  ) extends ZIO[R, E, C] {
    override def tag: Int = Tags.RaceWith
  }

  private[zio] final class Supervise[R, E, A](val zio: ZIO[R, E, A], val supervisor: Supervisor[Any])
      extends ZIO[R, E, A] {
    override def tag = Tags.Supervise
  }

  private[zio] final class ExtendScope[R, E, A](val zio: ZIO[R, E, A]) extends ZIO[R, E, A] {
    override def tag = Tags.ExtendScope
  }

  private[zio] def succeedNow[A](a: A): UIO[A] = new ZIO.Succeed(a)
}<|MERGE_RESOLUTION|>--- conflicted
+++ resolved
@@ -2158,13 +2158,6 @@
     new ZIO.CheckTracing(f)
 
   /**
-<<<<<<< HEAD
-=======
-   * Provides access to the list of child fibers supervised by this fiber.
-   */
-  def children: UIO[Iterable[Fiber[Any, Any]]] = descriptor.flatMap(_.children)
-
-  /**
    * Evaluate each effect in the structure from left to right, collecting the
    * the successful values and discarding the empty cases. For a parallel version, see `collectPar`.
    */
@@ -2172,7 +2165,6 @@
     foreach(in)(a => f(a).optional).map(_.flatten)
 
   /**
->>>>>>> f6bad8c3
    * Evaluate each effect in the structure from left to right, and collect the
    * results. For a parallel version, see `collectAllPar`.
    */
