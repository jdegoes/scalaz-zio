/*
 * Copyright 2017-2020 John A. De Goes and the ZIO Contributors
 *
 * Licensed under the Apache License, Version 2.0 (the "License");
 * you may not use this file except in compliance with the License.
 * You may obtain a copy of the License at
 *
 *     http://www.apache.org/licenses/LICENSE-2.0
 *
 * Unless required by applicable law or agreed to in writing, software
 * distributed under the License is distributed on an "AS IS" BASIS,
 * WITHOUT WARRANTIES OR CONDITIONS OF ANY KIND, either express or implied.
 * See the License for the specific language governing permissions and
 * limitations under the License.
 */

package zio

trait App extends DefaultRuntime {

  /**
   * The main function of the application, which will be passed the command-line
   * arguments to the program.
   */
  def run(args: List[String]): ZIO[ZEnv, Nothing, Int]

  /**
   * The Scala main function, intended to be called only by the Scala runtime.
   */
  final def main(args0: Array[String]): Unit =
<<<<<<< HEAD
    unsafeRunAsync(run(args0.toList).provideLayer(defaultEnvironment))(_ => ())
=======
    unsafeRunAsync(run(args0.toList).provideLayer(ZEnv.live))(_ => ())
>>>>>>> 4f3f1401
}<|MERGE_RESOLUTION|>--- conflicted
+++ resolved
@@ -5,7 +5,7 @@
  * you may not use this file except in compliance with the License.
  * You may obtain a copy of the License at
  *
- *     http://www.apache.org/licenses/LICENSE-2.0
+ *     http://www.apache.org/licenses/LICENSEx-2.0
  *
  * Unless required by applicable law or agreed to in writing, software
  * distributed under the License is distributed on an "AS IS" BASIS,
@@ -28,9 +28,5 @@
    * The Scala main function, intended to be called only by the Scala runtime.
    */
   final def main(args0: Array[String]): Unit =
-<<<<<<< HEAD
-    unsafeRunAsync(run(args0.toList).provideLayer(defaultEnvironment))(_ => ())
-=======
     unsafeRunAsync(run(args0.toList).provideLayer(ZEnv.live))(_ => ())
->>>>>>> 4f3f1401
 }