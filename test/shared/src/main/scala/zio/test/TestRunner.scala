/*
 * Copyright 2019-2020 John A. De Goes and the ZIO Contributors
 *
 * Licensed under the Apache License, Version 2.0 (the "License");
 * you may not use this file except in compliance with the License.
 * You may obtain a copy of the License at
 *
 *     http://www.apache.org/licenses/LICENSE-2.0
 *
 * Unless required by applicable law or agreed to in writing, software
 * distributed under the License is distributed on an "AS IS" BASIS,
 * WITHOUT WARRANTIES OR CONDITIONS OF ANY KIND, either express or implied.
 * See the License for the specific language governing permissions and
 * limitations under the License.
 */

package zio.test

import zio._
import zio.clock.Clock
import zio.console.Console
import zio.scheduler.Scheduler
import zio.internal.Platform

/**
 * A `TestRunner[R, E, L, T, S]` encapsulates all the logic necessary to run
 * specs that contain tests of type `T`, require an environment `R` and may
 * fail with an error `E` or succeed with an `S`, using labels of type `L`.
 * Test runners require a test executor, a platform, and a reporter.
 */
final case class TestRunner[R, E, L, -T, S](
  executor: TestExecutor[R, E, L, T, S],
  platform: Platform = Platform.makeDefault().withReportFailure(_ => ()),
  reporter: TestReporter[E, L, S] = DefaultTestReporter(TestAnnotationRenderer.default),
  bootstrap: Managed[Nothing, TestLogger with Clock] =
    ((Console.live >>> TestLogger.fromConsole) ++ (Scheduler.live >>> Clock.live)).build
) { self =>

<<<<<<< HEAD
  lazy val runtime = Runtime((), platform)
=======
  val defaultTestLogger: TestLogger = TestLogger.fromConsole(Console.Live)
>>>>>>> c677baf6

  /**
   * Runs the spec, producing the execution results.
   */
  def run(spec: ZSpec[R, E, L, T]): URIO[TestLogger with Clock, ExecutedSpec[E, L, S]] =
    executor(spec, ExecutionStrategy.ParallelN(4)).timed.flatMap {
      case (duration, results) => reporter(duration, results).as(results)
    }

  /**
   * An unsafe, synchronous run of the specified spec.
   */
<<<<<<< HEAD
  final def unsafeRun(
    spec: ZSpec[R, E, L, T]
=======
  def unsafeRun(
    spec: ZSpec[R, E, L, T],
    testLogger: TestLogger = defaultTestLogger,
    clock: Clock = Clock.Live
>>>>>>> c677baf6
  ): ExecutedSpec[E, L, S] =
    runtime.unsafeRun(run(spec).provideManaged(bootstrap))

  /**
   * An unsafe, asynchronous run of the specified spec.
   */
<<<<<<< HEAD
  final def unsafeRunAsync(
    spec: ZSpec[R, E, L, T]
=======
  def unsafeRunAsync(
    spec: ZSpec[R, E, L, T],
    testLogger: TestLogger = defaultTestLogger,
    clock: Clock = Clock.Live
>>>>>>> c677baf6
  )(
    k: ExecutedSpec[E, L, S] => Unit
  ): Unit =
    runtime.unsafeRunAsync(run(spec).provideManaged(bootstrap)) {
      case Exit.Success(v) => k(v)
      case Exit.Failure(c) => throw FiberFailure(c)
    }

  /**
   * An unsafe, synchronous run of the specified spec.
   */
<<<<<<< HEAD
  final def unsafeRunSync(
    spec: ZSpec[R, E, L, T]
=======
  def unsafeRunSync(
    spec: ZSpec[R, E, L, T],
    testLogger: TestLogger = defaultTestLogger,
    clock: Clock = Clock.Live
>>>>>>> c677baf6
  ): Exit[Nothing, ExecutedSpec[E, L, S]] =
    runtime.unsafeRunSync(run(spec).provideManaged(bootstrap))

  /**
   * Creates a copy of this runner replacing the reporter.
   */
  def withReporter[E1 >: E, L1 >: L, S1 >: S](reporter: TestReporter[E1, L1, S1]) =
    copy(reporter = reporter)

  /**
   * Creates a copy of this runner replacing the platform
   */
  def withPlatform(f: Platform => Platform): TestRunner[R, E, L, T, S] =
    copy(platform = f(platform))

  private[test] def buildRuntime: Managed[Nothing, Runtime[TestLogger with Clock]] =
    bootstrap.map(Runtime(_, platform))
}<|MERGE_RESOLUTION|>--- conflicted
+++ resolved
@@ -19,8 +19,8 @@
 import zio._
 import zio.clock.Clock
 import zio.console.Console
+import zio.internal.Platform
 import zio.scheduler.Scheduler
-import zio.internal.Platform
 
 /**
  * A `TestRunner[R, E, L, T, S]` encapsulates all the logic necessary to run
@@ -36,11 +36,7 @@
     ((Console.live >>> TestLogger.fromConsole) ++ (Scheduler.live >>> Clock.live)).build
 ) { self =>
 
-<<<<<<< HEAD
   lazy val runtime = Runtime((), platform)
-=======
-  val defaultTestLogger: TestLogger = TestLogger.fromConsole(Console.Live)
->>>>>>> c677baf6
 
   /**
    * Runs the spec, producing the execution results.
@@ -53,30 +49,16 @@
   /**
    * An unsafe, synchronous run of the specified spec.
    */
-<<<<<<< HEAD
-  final def unsafeRun(
+  def unsafeRun(
     spec: ZSpec[R, E, L, T]
-=======
-  def unsafeRun(
-    spec: ZSpec[R, E, L, T],
-    testLogger: TestLogger = defaultTestLogger,
-    clock: Clock = Clock.Live
->>>>>>> c677baf6
   ): ExecutedSpec[E, L, S] =
     runtime.unsafeRun(run(spec).provideManaged(bootstrap))
 
   /**
    * An unsafe, asynchronous run of the specified spec.
    */
-<<<<<<< HEAD
-  final def unsafeRunAsync(
+  def unsafeRunAsync(
     spec: ZSpec[R, E, L, T]
-=======
-  def unsafeRunAsync(
-    spec: ZSpec[R, E, L, T],
-    testLogger: TestLogger = defaultTestLogger,
-    clock: Clock = Clock.Live
->>>>>>> c677baf6
   )(
     k: ExecutedSpec[E, L, S] => Unit
   ): Unit =
@@ -88,15 +70,8 @@
   /**
    * An unsafe, synchronous run of the specified spec.
    */
-<<<<<<< HEAD
-  final def unsafeRunSync(
+  def unsafeRunSync(
     spec: ZSpec[R, E, L, T]
-=======
-  def unsafeRunSync(
-    spec: ZSpec[R, E, L, T],
-    testLogger: TestLogger = defaultTestLogger,
-    clock: Clock = Clock.Live
->>>>>>> c677baf6
   ): Exit[Nothing, ExecutedSpec[E, L, S]] =
     runtime.unsafeRunSync(run(spec).provideManaged(bootstrap))
 
